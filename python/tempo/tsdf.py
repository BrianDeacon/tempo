from __future__ import annotations

import copy
import logging
import operator
from abc import ABCMeta, abstractmethod
<<<<<<< HEAD
from functools import cached_property, reduce
from typing import Any, Callable, Collection, Dict, List, Optional, Sequence, TypeVar, \
    Union, cast, overload
from math import ceil
from datetime import datetime as dt, timedelta as td
=======
from functools import cached_property
from typing import Any, Callable, List, Optional, Sequence, TypeVar, Union
from typing import Collection, Dict, cast, overload
>>>>>>> fe88745a

import pyspark.sql.functions as sfn
from IPython.core.display import HTML
from IPython.display import display as ipydisplay
<<<<<<< HEAD

from pyspark.sql import GroupedData, SparkSession
=======
from pyspark.sql import GroupedData
from pyspark.sql import SparkSession
>>>>>>> fe88745a
from pyspark.sql.column import Column
from pyspark.sql.dataframe import DataFrame
from pyspark.sql.types import DataType, StructType
from pyspark.sql.window import Window, WindowSpec

import tempo.io as t_io
import tempo.utils as t_utils
from tempo.intervals import IntervalsDF
from tempo.tsschema import (DEFAULT_TIMESTAMP_FORMAT, is_time_format,
                            identify_fractional_second_separator,
                            sub_seconds_precision_digits,
                            CompositeTSIndex, ParsedTSIndex, TSIndex, TSSchema,
                            WindowBuilder)
from tempo.typing import ColumnOrName, PandasMapIterFunction, PandasGroupedMapFunction

logger = logging.getLogger(__name__)


<<<<<<< HEAD
def time_range(spark: SparkSession,
               start_time: dt,
               ts_colname: str = "event_ts",
               end_time: Optional[dt] = None,
               step_size: Optional[td] = None,
               num_intervals: Optional[int] = None) -> DataFrame:
    """
    Create a DataFrame with a range of timestamps.

    @param spark: SparkSession
    @param start_time: start time of the range
    @param ts_colname: name of the timestamp column
    @param end_time: end time of the range, if not provided,
    must provide num_intervals and step_size
    @param step_size: size of the time step, if not provided,
    must provide end_time and num_intervals
    @param num_intervals: number of intervals in the range, if not provided,
    must provide end_time and step_size
    """

    # compute step_size if not provided
    if not step_size:
        # must have both end_time and num_intervals defined
        assert end_time and num_intervals, \
            "must provide at least 2 of: end_time, step_size, num_intervals"
        diff_time = end_time - start_time
        step_size = diff_time / num_intervals

    # compute the number of intervals if not provided
    if not num_intervals:
        # must have both end_time and num_intervals defined
        assert end_time and step_size, \
            "must provide at least 2 of: end_time, step_size, num_intervals"
        diff_time = end_time - start_time
        num_intervals = ceil(diff_time / step_size)

    # define expressions for the time range
    start_time_expr = sfn.to_timestamp(sfn.lit(str(start_time)))
    step_fractional_seconds = step_size.seconds + (step_size.microseconds / 1000000.0)
    interval_expr = sfn.make_dt_interval(days=sfn.lit(step_size.days),
                                         secs=sfn.lit(step_fractional_seconds))

    # create the DataFrame
    range_df = spark.range(0, num_intervals) \
        .withColumn(ts_colname, start_time_expr + sfn.col("id") * interval_expr)
    return range_df
=======
# Helper functions


def make_struct_from_cols(df: DataFrame,
                          struct_col_name: str,
                          cols_to_move: List[str]) -> DataFrame:
    """
    Transform a :class:`DataFrame` by moving certain columns into a named struct

    :param df: the :class:`DataFrame` to transform
    :param struct_col_name: name of the struct column to create
    :param cols_to_move: name of the columns to move into the struct

    :return: the transformed :class:`DataFrame`
    """
    return (df.withColumn(struct_col_name,
                          sfn.struct(*cols_to_move))
              .drop(*cols_to_move))


def time_str_to_double(df: DataFrame,
                       ts_str_col: str,
                       ts_dbl_col: str,
                       ts_fmt: str = DEFAULT_TIMESTAMP_FORMAT) -> DataFrame:
    """
    Convert a string timestamp column to a double timestamp column

    :param df: the :class:`DataFrame` to transform
    :param ts_str_col: name of the string timestamp column
    :param ts_dbl_col: name of the double timestamp column to create
    :param fractional_seconds_split_char: the character to split fractional seconds on

    :return: the transformed :class:`DataFrame`
    """
    tmp_int_ts_col = "__tmp_int_ts"
    tmp_frac_ts_col = "__tmp_fract_ts"
    fract_secs_sep = identify_fractional_second_separator(ts_fmt)
    double_ts_df = (
                # get the interger part of the timestamp
                df.withColumn(tmp_int_ts_col,
                              sfn.to_timestamp(ts_str_col, ts_fmt).cast("long"))
                # get the fractional part of the timestamp
                .withColumn(tmp_frac_ts_col,
                            sfn.when(
                                sfn.col(ts_str_col).contains(fract_secs_sep),
                                sfn.concat(
                                    sfn.lit("0."),
                                    sfn.split(sfn.col(ts_str_col),
                                              f"\\{fract_secs_sep}")[1]
                                )).otherwise(0.0).cast("double")
                            )
                # combine them together
                .withColumn(ts_dbl_col,
                            sfn.col(tmp_int_ts_col) + sfn.col(tmp_frac_ts_col))
                # clean up
                .drop(tmp_int_ts_col, tmp_frac_ts_col)
            )
    return double_ts_df

# The TSDF class
>>>>>>> fe88745a


class TSDF(WindowBuilder):
    """
    This object is the main wrapper over a Spark data frame which allows a user to parallelize time series computations on a Spark data frame by various dimensions. The two dimensions required are partition_cols (list of columns by which to summarize) and ts_col (timestamp column, which can be epoch or TimestampType).
    """

    def __init__(
        self,
        df: DataFrame,
        ts_schema: Optional[TSSchema] = None,
        ts_col: Optional[str] = None,
        series_ids: Optional[Collection[str]] = None,
    ) -> None:
        self.df = df
        # construct schema if we don't already have one
        if ts_schema:
            self.ts_schema = ts_schema
        else:
            assert ts_col is not None
            self.ts_schema = TSSchema.fromDFSchema(self.df.schema, ts_col, series_ids)
        # validate that this schema works for this DataFrame
        self.ts_schema.validate(df.schema)

    def __repr__(self) -> str:
        return f"{self.__class__.__name__}(df={self.df}, ts_schema={self.ts_schema})"

    def __eq__(self, other: Any) -> bool:
        if not isinstance(other, TSDF):
            return False
        return self.ts_schema == other.ts_schema and self.df == other.df

    def __withTransformedDF(self, new_df: DataFrame) -> "TSDF":
        """
        This helper function will create a new :class:`TSDF` using the current schema, but a new / transformed :class:`DataFrame`

        :param new_df: the new / transformed :class:`DataFrame` to

        :return: a new TSDF object with the transformed DataFrame
        """
        return TSDF(new_df, ts_schema=copy.deepcopy(self.ts_schema))

    def __withStandardizedColOrder(self) -> TSDF:
        """
        Standardizes the column ordering as such:
        * series_ids,
        * ts_index,
        * observation columns

        :return: a :class:`TSDF` with the columns reordered into "standard order" (as described above)
        """
        std_ordered_cols = (
            list(self.series_ids)
            + [self.ts_index.colname]
            + list(self.observational_cols)
        )

        return self.__withTransformedDF(self.df.select(std_ordered_cols))

    # default column name for constructed timeseries index struct columns
    __DEFAULT_TS_IDX_COL = "ts_idx"

    @classmethod
    def fromSubsequenceCol(
        cls,
        df: DataFrame,
        ts_col: str,
        subsequence_col: str,
        series_ids: Optional[Collection[str]] = None,
    ) -> "TSDF":
        # construct a struct with the ts_col and subsequence_col
        struct_col_name = cls.__DEFAULT_TS_IDX_COL
<<<<<<< HEAD
        with_subseq_struct_df = cls.__makeStructFromCols(df,
                                                         struct_col_name,
                                                         [ts_col, subsequence_col])
=======
        with_subseq_struct_df = make_struct_from_cols(df,
                                                      struct_col_name,
                                                      [ts_col, subsequence_col])
>>>>>>> fe88745a
        # construct an appropriate TSIndex
        subseq_struct = with_subseq_struct_df.schema[struct_col_name]
        subseq_idx = CompositeTSIndex(subseq_struct, ts_col, subsequence_col)
        # construct & return the TSDF with appropriate schema
        return TSDF(with_subseq_struct_df, ts_schema=TSSchema(subseq_idx, series_ids))

    # default column name for parsed timeseries column
    __DEFAULT_PARSED_TS_COL = "parsed_ts"
    __DEFAULT_DOUBLE_TS_COL = "double_ts"

    @classmethod
    def fromStringTimestamp(
        cls,
        df: DataFrame,
        ts_col: str,
        series_ids: Optional[Collection[str]] = None,
        ts_fmt: str = DEFAULT_TIMESTAMP_FORMAT
    ) -> "TSDF":
        # parse the ts_col based on the pattern
        is_sub_ms = False
        sub_ms_digits = 0
        if is_time_format(ts_fmt):
            # is this a sub-microsecond precision timestamp?
            sub_ms_digits = sub_seconds_precision_digits(ts_fmt)
            is_sub_ms = sub_ms_digits > 6
            # if the ts_fmt is a time format, we can use to_timestamp
            ts_expr = sfn.to_timestamp(sfn.col(ts_col), ts_fmt)
        else:
            # otherwise, we'll use to_date
            ts_expr = sfn.to_date(sfn.col(ts_col), ts_fmt)
        # parse the ts_col give the expression
        parsed_ts_col = cls.__DEFAULT_PARSED_TS_COL
        parsed_df = df.withColumn(parsed_ts_col, ts_expr)
        # parse a sub-microsecond precision timestamp to a double
        if is_sub_ms:
            # get the integer part of the timestamp
            parsed_df = time_str_to_double(parsed_df,
                                           ts_col,
                                           cls.__DEFAULT_DOUBLE_TS_COL,
                                           ts_fmt)
        # move the ts cols into a struct
        struct_col_name = cls.__DEFAULT_TS_IDX_COL
        cols_to_move = [ts_col, parsed_ts_col]
        if is_sub_ms:
            cols_to_move.append(cls.__DEFAULT_DOUBLE_TS_COL)
        with_parsed_struct_df = make_struct_from_cols(parsed_df,
                                                      struct_col_name,
                                                      cols_to_move)
        # construct an appropriate TSIndex
        parsed_struct = with_parsed_struct_df.schema[struct_col_name]
        if is_sub_ms:
            parsed_ts_idx = ParsedTSIndex.fromParsedTimestamp(parsed_struct,
                                                              parsed_ts_col,
                                                              ts_col,
                                                              cls.__DEFAULT_DOUBLE_TS_COL,
                                                              sub_ms_digits)
        else:
            parsed_ts_idx = ParsedTSIndex.fromParsedTimestamp(parsed_struct,
                                                              parsed_ts_col,
                                                              ts_col)
        # construct & return the TSDF with appropriate schema
        return TSDF(with_parsed_struct_df,
                    ts_schema=TSSchema(parsed_ts_idx, series_ids))

    @property
    def ts_index(self) -> "TSIndex":
        return self.ts_schema.ts_idx

    @property
    def ts_col(self) -> str:
        # TODO - this should be replaced TSIndex expressions
        pass

    @property
    def columns(self) -> List[str]:
        return self.df.columns

    @property
    def series_ids(self) -> List[str]:
        return self.ts_schema.series_ids

    @property
    def structural_cols(self) -> List[str]:
        return self.ts_schema.structural_columns

    @cached_property
    def observational_cols(self) -> List[str]:
        return self.ts_schema.find_observational_columns(self.df.schema)

    @cached_property
    def metric_cols(self) -> List[str]:
        return self.ts_schema.find_metric_columns(self.df.schema)

    #
    # Helper functions
    #

    def __checkPartitionCols(self, tsdf_right):
        for left_col, right_col in zip(self.series_ids, tsdf_right.series_ids):
            if left_col != right_col:
                raise ValueError(
                    "left and right dataframe partition columns should have same name in same order"
                )

    def __validateTsColMatch(self, right_tsdf):
        # TODO - can simplify this to get types from schema object
        left_ts_datatype = self.df.select(self.ts_col).dtypes[0][1]
        right_ts_datatype = right_tsdf.df.select(right_tsdf.ts_col).dtypes[0][1]
        if left_ts_datatype != right_ts_datatype:
            raise ValueError(
                "left and right dataframe timestamp index columns should have same type"
            )

    def __addPrefixToColumns(self, col_list: list[str], prefix: str) -> "TSDF":
        """
        Add prefix to all specified columns.
        """
        # no-op if no prefix
        if not prefix:
            return self

        # build a column rename map
        col_map = {col: "_".join([prefix, col]) for col in col_list}
        # TODO - In the future (when Spark 3.4+ is standard) we should implement batch rename using:
        # df = self.df.withColumnsRenamed(col_map)

        # build a list of column expressions to rename columns in a select
        select_exprs = [
            sfn.col(col).alias(col_map[col]) if col in col_map else sfn.col(col)
            for col in self.df.columns
        ]
        # select the renamed columns
        renamed_df = self.df.select(*select_exprs)

        # find the structural columns
        ts_col = col_map.get(self.ts_col, self.ts_col)
        partition_cols = [col_map.get(c, c) for c in self.partitionCols]
        sequence_col = col_map.get(self.sequence_col, self.sequence_col)
        return TSDF(renamed_df, ts_col, partition_cols, sequence_col=sequence_col)

    def __addColumnsFromOtherDF(self, other_cols: Sequence[str]) -> "TSDF":
        """
        Add columns from some other DF as lit(None), as pre-step before union.
        """

        # build a list of column expressions to rename columns in a select
        current_cols = [sfn.col(col) for col in self.df.columns]
        new_cols = [sfn.lit(None).alias(col) for col in other_cols]
        new_df = self.df.select(current_cols + new_cols)

        return self.__withTransformedDF(new_df)

    def __combineTSDF(self, ts_df_right: "TSDF", combined_ts_col: str) -> "TSDF":
        combined_df = self.df.unionByName(ts_df_right.df).withColumn(
            combined_ts_col, sfn.coalesce(self.ts_col, ts_df_right.ts_col)
        )

        return TSDF(combined_df, ts_col=combined_ts_col, series_ids=self.series_ids)

    def __getLastRightRow(
        self,
        left_ts_col: str,
        right_cols: list[str],
        sequence_col: str,
        tsPartitionVal: Optional[int],
        ignoreNulls: bool,
        suppress_null_warning: bool,
    ) -> "TSDF":
        """Get last right value of each right column (inc. right timestamp) for each self.ts_col value

        self.ts_col, which is the combined time-stamp column of both left and right dataframe, is dropped at the end
        since it is no longer used in subsequent methods.
        """
        ptntl_sort_keys = [self.ts_col, "rec_ind", sequence_col]
        sort_keys = [sfn.col(col_name) for col_name in ptntl_sort_keys if col_name]

        window_spec = (
            Window.partitionBy(self.series_ids)
            .orderBy(sort_keys)
            .rowsBetween(Window.unboundedPreceding, Window.currentRow)
        )

        # generate expressions to find the last value of each right-hand column
        if ignoreNulls is False:
            if tsPartitionVal is not None:
                raise ValueError(
                    "Disabling null skipping with a partition value is not supported yet."
                )
            mod_right_cols = [
                sfn.last(
                    sfn.when(sfn.col("rec_ind") == -1, sfn.struct(col)).otherwise(None),
                    True,
                )
                .over(window_spec)[col]
                .alias(col)
                for col in right_cols
            ]
        elif tsPartitionVal is None:
            mod_right_cols = [
                sfn.last(col, ignoreNulls).over(window_spec).alias(col)
                for col in right_cols
            ]
        else:
            mod_right_cols = [
                sfn.last(col, ignoreNulls).over(window_spec).alias(col)
                for col in right_cols
            ]
            # non-null count columns, these will be dropped below
            mod_right_cols += [
                sfn.count(col).over(window_spec).alias("non_null_ct" + col)
                for col in right_cols
            ]

        # select the left-hand side columns, and the modified right-hand side columns
        non_right_cols = list(set(self.df.columns) - set(right_cols))
        df = self.df.select(non_right_cols + mod_right_cols)
        # drop the null left-hand side rows
        df = (df.filter(sfn.col(left_ts_col).isNotNull()).drop(self.ts_col)).drop(
            "rec_ind"
        )

        # remove the null_ct stats used to record missing values in partitioned as of join
        if tsPartitionVal is not None:
            for column in df.columns:
                if column.startswith("non_null"):
                    # Avoid collect() calls when explicitly ignoring the warnings about null values due to lookback
                    # window. if setting suppress_null_warning to True and warning logger is enabled for other part
                    # of the code, it would make sense to not log warning in this function while allowing other part
                    # of the code to continue to log warning. So it makes more sense for and than or on this line
                    if not suppress_null_warning and logger.isEnabledFor(
                        logging.WARNING
                    ):
                        any_blank_vals = df.agg({column: "min"}).collect()[0][0] == 0
                        newCol = column.replace("non_null_ct", "")
                        if any_blank_vals:
                            logger.warning(
                                "Column "
                                + newCol
                                + " had no values within the lookback window. Consider using a larger window to avoid missing values. If this is the first record in the data frame, this warning can be ignored."
                            )
                    df = df.drop(column)

        return TSDF(df, ts_col=left_ts_col, series_ids=self.series_ids)

    def __getTimePartitions(self, tsPartitionVal: int, fraction: float = 0.1) -> "TSDF":
        """
        Create time-partitions for our data-set. We put our time-stamps into brackets of <tsPartitionVal>. Timestamps
        are rounded down to the nearest <tsPartitionVal> seconds.

        We cast our timestamp column to double instead of using f.unix_timestamp, since it provides more precision.

        Additionally, we make these partitions overlapping by adding a remainder df. This way when calculating the
        last right timestamp we will not end up with nulls for the first left timestamp in each partition.

        TODO: change ts_partition to accommodate for higher precision than seconds.
        """
        partition_df = (
            self.df.withColumn(
                "ts_col_double", sfn.col(self.ts_col).cast("double")
            )  # double is preferred over unix_timestamp
            .withColumn(
                "ts_partition",
                sfn.lit(tsPartitionVal)
                * (sfn.col("ts_col_double") / sfn.lit(tsPartitionVal)).cast("integer"),
            )
            .withColumn(
                "partition_remainder",
                (sfn.col("ts_col_double") - sfn.col("ts_partition"))
                / sfn.lit(tsPartitionVal),
            )
            .withColumn("is_original", sfn.lit(1))
        ).cache()  # cache it because it's used twice.

        # add [1 - fraction] of previous time partition to the next partition.
        remainder_df = (
            partition_df.filter(sfn.col("partition_remainder") >= sfn.lit(1 - fraction))
            .withColumn(
                "ts_partition", sfn.col("ts_partition") + sfn.lit(tsPartitionVal)
            )
            .withColumn("is_original", sfn.lit(0))
        )

        df = partition_df.union(remainder_df).drop(
            "partition_remainder", "ts_col_double"
        )
        return TSDF(
            df, ts_col=self.ts_col, series_ids=self.series_ids + ["ts_partition"]
        )

    #
    # Slicing & Selection
    #

    def select(self, *cols: Union[str, Column]) -> TSDF:
        """
        pyspark.sql.DataFrame.select() method's equivalent for TSDF objects
        Parameters
        ----------
        cols : str or list of strs
        column names (string).
        If one of the column names is '*', that column is expanded to include all columns
        in the current :class:`TSDF`.

        Examples
        --------
        tsdf.select('*').collect()
        [Row(age=2, name='Alice'), Row(age=5, name='Bob')]
        tsdf.select('name', 'age').collect()
        [Row(name='Alice', age=2), Row(name='Bob', age=5)]

        """
        # The columns which will be a mandatory requirement while selecting from TSDFs
        selected_df = self.df.select(*cols)
        return self.__withTransformedDF(selected_df)

    def where(self, condition: Union[Column, str]) -> "TSDF":
        """
        Selects rows using the given condition.

        :param condition: a :class:`Column` of :class:`types.BooleanType` or a string of SQL expression.

        :return: a new :class:`TSDF` object
        :rtype: :class:`TSDF`
        """
        where_df = self.df.where(condition)
        return self.__withTransformedDF(where_df)

<<<<<<< HEAD
    def __slice(self, op: str, target_ts: Any) -> "TSDF":
        """
        Private method to slice TSDF by time

        :param op: string symbol of the operation to perform
        :type op: str
        :param target_ts: timestamp on which to filter

        :return: a TSDF object containing only those records within the time slice specified
        """
        # quote our timestamp if its a string
        target_expr = f"'{target_ts}'" if isinstance(target_ts, str) else target_ts
        slice_expr = sfn.expr(f"{self.ts_col} {op} {target_expr}")
        sliced_df = self.df.where(slice_expr)
        return self.__withTransformedDF(sliced_df)

=======
>>>>>>> fe88745a
    def at(self, ts: Any) -> "TSDF":
        """
        Select only records at a given time

        :param ts: timestamp of the records to select

        :return: a :class:`~tsdf.TSDF` object containing just the records at the given time
        """
        return self.where(self.ts_index == ts)

    def before(self, ts: Any) -> "TSDF":
        """
        Select only records before a given time

        :param ts: timestamp on which to filter records

        :return: a :class:`~tsdf.TSDF` object containing just the records before the given time
        """
        return self.where(self.ts_index < ts)

    def atOrBefore(self, ts: Any) -> "TSDF":
        """
        Select only records at or before a given time

        :param ts: timestamp on which to filter records

        :return: a :class:`~tsdf.TSDF` object containing just the records at or before the given time
        """
        return self.where(self.ts_index <= ts)

    def after(self, ts: Any) -> "TSDF":
        """
        Select only records after a given time

        :param ts: timestamp on which to filter records

        :return: a :class:`~tsdf.TSDF` object containing just the records after the given time
        """
        return self.where(self.ts_index > ts)

    def atOrAfter(self, ts: Any) -> "TSDF":
        """
        Select only records at or after a given time

        :param ts: timestamp on which to filter records

        :return: a :class:`~tsdf.TSDF` object containing just the records at or after the given time
        """
        return self.where(self.ts_index >= ts)

    def between(
        self, start_ts: Any, end_ts: Any, inclusive: bool = True
    ) -> "TSDF":
        """
        Select only records in a given range

        :param start_ts: starting time of the range to select
        :param end_ts: ending time of the range to select
        :param inclusive: whether the range is inclusive of the endpoints or not, defaults to True
        :type inclusive: bool

        :return: a :class:`~tsdf.TSDF` object containing just the records within the range specified
        """
        if inclusive:
            return self.atOrAfter(start_ts).atOrBefore(end_ts)
        return self.after(start_ts).before(end_ts)

    def __top_rows_per_series(self, win: WindowSpec, n: int) -> "TSDF":
        """
        Private method to select just the top n rows per series (as defined by a window ordering)

        :param win: the window on which we order the rows in each series
        :param n: the number of rows to return

        :return: a :class:`~tsdf.TSDF` object containing just the top n rows in each series
        """
        row_num_col = "__row_num"
        prev_records_df = (
            self.df.withColumn(row_num_col, sfn.row_number().over(win))
            .where(sfn.col(row_num_col) <= sfn.lit(n))
            .drop(row_num_col)
        )
        return self.__withTransformedDF(prev_records_df)

    def earliest(self, n: int = 1) -> "TSDF":
        """
        Select the earliest n records for each series

        :param n: number of records to select (default is 1)

        :return: a :class:`~tsdf.TSDF` object containing the earliest n records for each series
        """
        prev_window = self.baseWindow(reverse=False)
        return self.__top_rows_per_series(prev_window, n)

    def latest(self, n: int = 1) -> "TSDF":
        """
        Select the latest n records for each series

        :param n: number of records to select (default is 1)

        :return: a :class:`~tsdf.TSDF` object containing the latest n records for each series
        """
        next_window = self.baseWindow(reverse=True)
        return self.__top_rows_per_series(next_window, n)

    def priorTo(self, ts: Any, n: int = 1) -> "TSDF":
        """
        Select the n most recent records prior to a given time
        You can think of this like an 'asOf' select - it selects the records as of a particular time

        :param ts: timestamp on which to filter records
        :param n: number of records to select (default is 1)

        :return: a :class:`~tsdf.TSDF` object containing the n records prior to the given time
        """
        return self.atOrBefore(ts).latest(n)

    def subsequentTo(self, ts: Any, n: int = 1) -> "TSDF":
        """
        Select the n records subsequent to a give time

        :param ts: timestamp on which to filter records
        :param n: number of records to select (default is 1)

        :return: a :class:`~tsdf.TSDF` object containing the n records subsequent to the given time
        """
        return self.atOrAfter(ts).earliest(n)

    #
    # Display functions
    #

    def show(
        self, n: int = 20, k: int = 5, truncate: bool = True, vertical: bool = False
    ) -> None:
        """
        pyspark.sql.DataFrame.show() method's equivalent for TSDF objects

        Parameters
        ----------
        n : int, optional
        Number of rows to show.
        truncate : bool or int, optional
        If set to ``True``, truncate strings longer than 20 chars by default.
        If set to a number greater than one, truncates long strings to length ``truncate``
        and align cells right.
        vertical : bool, optional
        If set to ``True``, print output rows vertically (one line
        per column value).

        Example to show usage
        ---------------------
        from pyspark.sql.functions import *

        phone_accel_df = spark.read.format("csv").option("header", "true").load("dbfs:/home/tempo/Phones_accelerometer").withColumn("event_ts", (col("Arrival_Time").cast("double")/1000).cast("timestamp")).withColumn("x", col("x").cast("double")).withColumn("y", col("y").cast("double")).withColumn("z", col("z").cast("double")).withColumn("event_ts_dbl", col("event_ts").cast("double"))

        from tempo import *

        phone_accel_tsdf = TSDF(phone_accel_df, ts_col="event_ts", partition_cols = ["User"])

        # Call show method here
        phone_accel_tsdf.show()

        """
        # validate k <= n
        if k > n:
            raise ValueError(f"Parameter k {k} cannot be greater than parameter n {n}")

        if not t_utils.IS_DATABRICKS and t_utils.ENV_CAN_RENDER_HTML:
            # In Jupyter notebooks, for wide dataframes the below line will enable
            # rendering the output in a scrollable format.
            ipydisplay(
                HTML("<style>pre { white-space: pre !important; }</style>")
            )  # pragma: no cover
        t_utils.get_display_df(self, k).show(n, truncate, vertical)

    # def describe(self) -> DataFrame:
    #     """
    #     Describe a TSDF object using a global summary across all time series (anywhere from 10 to millions) as well as the standard Spark data frame stats. Missing vals
    #     Summary
    #     global - unique time series based on partition columns, min/max times, granularity - lowest precision in the time series timestamp column
    #     count / mean / stddev / min / max - standard Spark data frame describe() output
    #     missing_vals_pct - percentage (from 0 to 100) of missing values.
    #     """
    #     # extract the double version of the timestamp column to summarize
    #     double_ts_col = self.ts_col + "_dbl"
    #
    #     this_df = self.df.withColumn(double_ts_col, sfn.col(self.ts_col).cast("double"))
    #
    #     # summary missing value percentages
    #     missing_vals = this_df.select(
    #         [
    #             (
    #                 100
    #                 * sfn.count(sfn.when(sfn.col(c[0]).isNull(), c[0]))
    #                 / sfn.count(sfn.lit(1))
    #             ).alias(c[0])
    #             for c in this_df.dtypes
    #             if c[1] != "timestamp"
    #         ]
    #     ).select(sfn.lit("missing_vals_pct").alias("summary"), "*")
    #
    #     # describe stats
    #     desc_stats = this_df.describe().union(missing_vals)
    #     unique_ts = this_df.select(*self.series_ids).distinct().count()
    #
    #     max_ts = this_df.select(
    #         sfn.max(sfn.col(self.ts_col)).alias("max_ts")
    #     ).collect()[0][0]
    #     min_ts = this_df.select(
    #         sfn.min(sfn.col(self.ts_col)).alias("max_ts")
    #     ).collect()[0][0]
    #     gran = this_df.selectExpr(
    #         """min(case when {0} - cast({0} as integer) > 0 then '1-millis'
    #               when {0} % 60 != 0 then '2-seconds'
    #               when {0} % 3600 != 0 then '3-minutes'
    #               when {0} % 86400 != 0 then '4-hours'
    #               else '5-days' end) granularity""".format(
    #             double_ts_col
    #         )
    #     ).collect()[0][0][2:]
    #
    #     non_summary_cols = [c for c in desc_stats.columns if c != "summary"]
    #
    #     desc_stats = desc_stats.select(
    #         sfn.col("summary"),
    #         sfn.lit(" ").alias("unique_ts_count"),
    #         sfn.lit(" ").alias("min_ts"),
    #         sfn.lit(" ").alias("max_ts"),
    #         sfn.lit(" ").alias("granularity"),
    #         *non_summary_cols,
    #     )
    #
    #     # add in single record with global summary attributes and the previously computed missing value and Spark data frame describe stats
    #     global_smry_rec = desc_stats.limit(1).select(
    #         sfn.lit("global").alias("summary"),
    #         sfn.lit(unique_ts).alias("unique_ts_count"),
    #         sfn.lit(min_ts).alias("min_ts"),
    #         sfn.lit(max_ts).alias("max_ts"),
    #         sfn.lit(gran).alias("granularity"),
    #         *[sfn.lit(" ").alias(c) for c in non_summary_cols],
    #     )
    #
    #     full_smry = global_smry_rec.union(desc_stats)
    #     full_smry = full_smry.withColumnRenamed(
    #         "unique_ts_count", "unique_time_series_count"
    #     )
    #
    #     try:  # pragma: no cover
    #         dbutils.fs.ls("/")  # type: ignore
    #         return full_smry
    #     # TODO: Can we raise something other than generic Exception?
    #     #  perhaps refactor to check for IS_DATABRICKS
    #     except Exception:
    #         return full_smry

    def __getSparkPlan(self, df: DataFrame, spark: SparkSession) -> str:
        """
        Internal helper function to obtain the Spark plan for the input data frame

        Parameters
        :param df - input Spark data frame - the AS OF join has 2 data frames; this will be called for each
        :param spark - Spark session which is used to query the view obtained from the Spark data frame
        """

        df.createOrReplaceTempView("view")
        plan = spark.sql("explain cost select * from view").collect()[0][0]

        return plan

    def __getBytesFromPlan(self, df: DataFrame, spark: SparkSession) -> float:
        """
        Internal helper function to obtain how many bytes in memory the Spark data
        frame is likely to take up. This is an upper bound and is obtained from the
        plan details in Spark

        Parameters
        :param df - input Spark data frame - the AS OF join has 2 data frames; this will be called for each
        :param spark - Spark session which is used to query the view obtained from the Spark data frame
        """

        plan = self.__getSparkPlan(df, spark)

        import re

        search_result = re.search(r"sizeInBytes=.*(['\)])", plan, re.MULTILINE)
        if search_result is not None:
            result = search_result.group(0).replace(")", "")
        else:
            raise ValueError("Unable to obtain sizeInBytes from Spark plan")

        size = result.split("=")[1].split(" ")[0]
        units = result.split("=")[1].split(" ")[1]

        # perform to MB for threshold check
        if units == "GiB":
            plan_bytes = float(size) * 1024 * 1024 * 1024
        elif units == "MiB":
            plan_bytes = float(size) * 1024 * 1024
        elif units == "KiB":
            plan_bytes = float(size) * 1024
        else:
            plan_bytes = float(size)

        return plan_bytes

    def asofJoin(
        self,
        right_tsdf: "TSDF",
        left_prefix: Optional[str] = None,
        right_prefix: str = "right",
        tsPartitionVal: Optional[int] = None,
        fraction: float = 0.5,
        skipNulls: bool = True,
        sql_join_opt: bool = False,
        suppress_null_warning: bool = False,
        tolerance: Optional[int] = None,
    ) -> "TSDF":
        """
        Performs an as-of join between two time-series. If a tsPartitionVal is
        specified, it will do this partitioned by time brackets, which can help alleviate skew.

        NOTE: partition cols have to be the same for both Dataframes. We are
        collecting stats when the WARNING level is enabled also.

        Parameters
        :param right_tsdf - right-hand data frame containing columns to merge in
        :param left_prefix - optional prefix for base data frame
        :param right_prefix - optional prefix for right-hand data frame
        :param tsPartitionVal - value to break up each partition into time brackets
        :param fraction - overlap fraction
        :param skipNulls - whether to skip nulls when joining in values
        :param sql_join_opt - if set to True, will use standard Spark SQL join if it is estimated to be efficient
        :param suppress_null_warning - when tsPartitionVal is specified, will collect min of each column and raise warnings about null values, set to True to avoid
        :param tolerance - only join values within this tolerance range (inclusive), expressed in number of seconds as a double
        """

        # first block of logic checks whether a standard range join will suffice
        left_df = self.df
        right_df = right_tsdf.df

        # test if the broadcast join will be efficient
        if sql_join_opt:
            spark = SparkSession.builder.getOrCreate()
            left_bytes = self.__getBytesFromPlan(left_df, spark)
            right_bytes = self.__getBytesFromPlan(right_df, spark)

            # choose 30MB as the cutoff for the broadcast
            bytes_threshold = 30 * 1024 * 1024
            if (left_bytes < bytes_threshold) or (right_bytes < bytes_threshold):
                spark.conf.set("spark.databricks.optimizer.rangeJoin.binSize", 60)
                partition_cols = right_tsdf.series_ids
                left_cols = list(set(left_df.columns) - set(self.series_ids))
                right_cols = list(set(right_df.columns) - set(right_tsdf.series_ids))

                left_prefix = left_prefix + "_" if left_prefix else ""
                right_prefix = right_prefix + "_" if right_prefix else ""

                w = Window.partitionBy(*partition_cols).orderBy(
                    right_prefix + right_tsdf.ts_col
                )

                new_left_ts_col = left_prefix + self.ts_col
                series_cols = [sfn.col(c) for c in self.series_ids]
                new_left_cols = [
                    sfn.col(c).alias(left_prefix + c) for c in left_cols
                ] + series_cols
                new_right_cols = [
                    sfn.col(c).alias(right_prefix + c) for c in right_cols
                ] + series_cols
                quotes_df_w_lag = right_df.select(*new_right_cols).withColumn(
                    "lead_" + right_tsdf.ts_col,
                    sfn.lead(right_prefix + right_tsdf.ts_col).over(w),
                )
                left_df = left_df.select(*new_left_cols)
                res = (
                    left_df.join(quotes_df_w_lag, partition_cols)
                    .where(
                        left_df[new_left_ts_col].between(
                            sfn.col(right_prefix + right_tsdf.ts_col),
                            sfn.coalesce(
                                sfn.col("lead_" + right_tsdf.ts_col),
                                sfn.lit("2099-01-01").cast("timestamp"),
                            ),
                        )
                    )
                    .drop("lead_" + right_tsdf.ts_col)
                )
                return TSDF(res, ts_col=new_left_ts_col, series_ids=self.series_ids)

        # end of block checking to see if standard Spark SQL join will work

        if tsPartitionVal is not None:
            logger.warning(
                "You are using the skew version of the AS OF join. This may result in null values if there are any "
                "values outside of the maximum lookback. For maximum efficiency, choose smaller values of maximum "
                "lookback, trading off performance and potential blank AS OF values for sparse keys"
            )

        # Check whether partition columns have same name in both dataframes
        self.__checkPartitionCols(right_tsdf)

        # prefix non-partition columns, to avoid duplicated columns.
        left_df = self.df
        right_df = right_tsdf.df

        # validate timestamp datatypes match
        self.__validateTsColMatch(right_tsdf)

        orig_left_col_diff = list(set(left_df.columns) - set(self.series_ids))
        orig_right_col_diff = list(set(right_df.columns) - set(self.series_ids))

        left_tsdf = (
            (self.__addPrefixToColumns([self.ts_col] + orig_left_col_diff, left_prefix))
            if left_prefix is not None
            else self
        )
        right_tsdf = right_tsdf.__addPrefixToColumns(
            [right_tsdf.ts_col] + orig_right_col_diff, right_prefix
        )

        left_columns = list(
            set(left_tsdf.df.columns).difference(set(self.partitionCols))
        )
        right_columns = list(
            set(right_tsdf.df.columns).difference(set(self.partitionCols))
        )

        # Union both dataframes, and create a combined TS column
        combined_ts_col = "combined_ts"
        combined_df = left_tsdf.__addColumnsFromOtherDF(right_columns).__combineTSDF(
            right_tsdf.__addColumnsFromOtherDF(left_columns), combined_ts_col
        )
        combined_df.df = combined_df.df.withColumn(
            "rec_ind",
            sfn.when(sfn.col(left_tsdf.ts_col).isNotNull(), 1).otherwise(-1),
        )

        # perform asof join.
        if tsPartitionVal is None:
            seq_col = None
            if isinstance(combined_df.ts_index, CompositeTSIndex):
                seq_col = cast(CompositeTSIndex, combined_df.ts_index).get_ts_component(1)
            asofDF = combined_df.__getLastRightRow(
                left_tsdf.ts_col,
                right_columns,
                seq_col,
                tsPartitionVal,
                skipNulls,
                suppress_null_warning,
            )
        else:
            tsPartitionDF = combined_df.__getTimePartitions(
                tsPartitionVal, fraction=fraction
            )
            seq_col = None
            if isinstance(tsPartitionDF.ts_index, CompositeTSIndex):
                seq_col = cast(CompositeTSIndex, tsPartitionDF.ts_index).get_ts_component(1)
            asofDF = tsPartitionDF.__getLastRightRow(
                left_tsdf.ts_col,
                right_columns,
                seq_col,
                tsPartitionVal,
                skipNulls,
                suppress_null_warning,
            )

            # Get rid of overlapped data and the extra columns generated from timePartitions
            df = asofDF.df.filter(sfn.col("is_original") == 1).drop(
                "ts_partition", "is_original"
            )

            asofDF = TSDF(df, ts_col=asofDF.ts_col, series_ids=combined_df.series_ids)

        if tolerance is not None:
            df = asofDF.df
            left_ts_col = left_tsdf.ts_col
            right_ts_col = right_tsdf.ts_col
            tolerance_condition = (
                df[left_ts_col].cast("double") - df[right_ts_col].cast("double")
                > tolerance
            )

            for right_col in right_columns:
                # First set right non-timestamp columns to null for rows outside of tolerance band
                if right_col != right_ts_col:
                    df = df.withColumn(
                        right_col,
                        sfn.when(tolerance_condition, sfn.lit(None)).otherwise(
                            df[right_col]
                        ),
                    )

            # Finally, set right timestamp column to null for rows outside of tolerance band
            df = df.withColumn(
                right_ts_col,
                sfn.when(tolerance_condition, sfn.lit(None)).otherwise(
                    df[right_ts_col]
                ),
            )
            asofDF.df = df

        return asofDF

    def baseWindow(self, reverse: bool = False) -> WindowSpec:
        return self.ts_schema.baseWindow(reverse=reverse)

    def rowsBetweenWindow(
        self, start: int, end: int, reverse: bool = False
    ) -> WindowSpec:
        return self.ts_schema.rowsBetweenWindow(start, end, reverse=reverse)

    def rangeBetweenWindow(
        self, start: int, end: int, reverse: bool = False
    ) -> WindowSpec:
        return self.ts_schema.rangeBetweenWindow(start, end, reverse=reverse)

    #
    # Core Transformations
    #

    def withNaturalOrdering(self, reverse: bool = False) -> "TSDF":
        order_expr = [sfn.col(c) for c in self.series_ids]
        ts_idx_expr = self.ts_index.orderByExpr(reverse)
        if isinstance(ts_idx_expr, list):
            order_expr.extend(ts_idx_expr)
        else:
            order_expr.append(ts_idx_expr)

        return self.__withTransformedDF(self.df.orderBy(order_expr))

    def withColumn(self, colName: str, col: Column) -> "TSDF":
        """
        Returns a new :class:`TSDF` by adding a column or replacing the
        existing column that has the same name.

        :param colName: the name of the new column (or existing column to be replaced)
        :param col: a :class:`Column` expression for the new column definition
        """
        new_df = self.df.withColumn(colName, col)
        return self.__withTransformedDF(new_df)

    def withColumnRenamed(self, existing: str, new: str) -> "TSDF":
        """
        Returns a new :class:`TSDF` with the given column renamed.

        :param existing: name of the existing column to renmame
        :param new: new name for the column
        """

        # create new TSIndex
        new_ts_index = copy.deepcopy(self.ts_index)
        if existing == self.ts_index.colname:
            new_ts_index = new_ts_index.renamed(new)

        # and for series ids
        new_series_ids = self.series_ids
        if existing in self.series_ids:
            # replace column name in series
            new_series_ids = self.series_ids
            new_series_ids[new_series_ids.index(existing)] = new

        # rename the column in the underlying DF
        new_df = self.df.withColumnRenamed(existing, new)

        # return new TSDF
        new_schema = TSSchema(new_ts_index, new_series_ids)
        return TSDF(new_df, ts_schema=new_schema)

    def withColumnTypeChanged(self, colName: str, newType: Union[DataType, str]):
        """

        :param colName:
        :param newType:
        :return:
        """
        new_df = self.df.withColumn(colName, sfn.col(colName).cast(newType))
        return self.__withTransformedDF(new_df)

    @overload
    def drop(self, cols: ColumnOrName) -> TSDF:
        ...

    @overload
    def drop(self, *cols: str) -> TSDF:
        ...

    def drop(self, *cols: ColumnOrName) -> TSDF:
        """
        Returns a new :class:`TSDF` that drops the specified column.

        :param cols: name of the column to drop

        :return: new :class:`TSDF` with the column dropped
        :rtype: TSDF
        """
        dropped_df = self.df.drop(*cols)
        return self.__withTransformedDF(dropped_df)

    def mapInPandas(
        self, func: PandasMapIterFunction, schema: Union[StructType, str]
    ) -> TSDF:
        """

        :param func:
        :param schema:
        :return:
        """
        mapped_df = self.df.mapInPandas(func, schema)
        return self.__withTransformedDF(mapped_df)

    def union(self, other: TSDF) -> TSDF:
        # union of the underlying DataFrames
        union_df = self.df.union(other.df)
        return self.__withTransformedDF(union_df)

    def unionByName(self, other: TSDF, allowMissingColumns: bool = False) -> TSDF:
        # union of the underlying DataFrames
        union_df = self.df.unionByName(
            other.df, allowMissingColumns=allowMissingColumns
        )
        return self.__withTransformedDF(union_df)

    #
    # Rolling (Windowed) Transformations
    #

    def rollingAgg(
        self, window: WindowSpec, *exprs: Union[Column, Dict[str, str]]
    ) -> TSDF:
        """

        :param window:
        :param exprs:
        :return:
        """
        roll_agg_tsdf = self
        if len(exprs) == 1 and isinstance(exprs[0], dict):
            # dict
            for input_col in exprs.keys():
                expr_str = exprs[input_col]
                new_col_name = f"{expr_str}({input_col})"
                roll_agg_tsdf = roll_agg_tsdf.withColumn(
                    new_col_name, sfn.expr(expr_str).over(window)
                )
        else:
            # Columns
            assert all(
                isinstance(c, Column) for c in exprs
            ), "all exprs should be Column"
            for expr in exprs:
                new_col_name = f"{expr}"
                roll_agg_tsdf = roll_agg_tsdf.withColumn(
                    new_col_name, expr.over(window)
                )

        return roll_agg_tsdf

    def rollingApply(
        self,
        outputCol: str,
        window: WindowSpec,
        func: PandasGroupedMapFunction,
        schema: Union[StructType, str],
        *inputCols: Union[str, Column],
    ) -> TSDF:
        """

        :param outputCol:
        :param window:
        :param func:
        :param schema:
        :param inputCols:
        :return:
        """
        inputCols = [sfn.col(col) for col in inputCols if not isinstance(col, Column)]
        pd_udf = sfn.pandas_udf(func, schema)
        return self.withColumn(outputCol, pd_udf(*inputCols).over(window))

    #
    # Aggregations
    #

    # Aggregations across series and time

    def summarize(self, *cols: Optional[Union[str, List[str]]]) -> GroupedData:
        """
        Groups the underlying :class:`DataFrame` such that the user can compute
        aggregations over the given columns.
        If no columns are specified, all metric columns will be assumed.

        :param cols: columns to summarize. If none are given,
        then all the `metric_cols` will be used
        :type cols: str or List[str]
        :return: a :class:`GroupedData` object that can be used for
        summarizing columns/metrics across all observations from all series
        :rtype: :class:`GroupedData`
        """
        if cols is None or len(cols) < 1:
            cols = self.metric_cols
        return self.df.select(cols).groupBy()

    def agg(self, *exprs: Union[Column, Dict[str, str]]) -> DataFrame:
        """

        :param exprs:
        :return:
        """
        return self.df.agg(exprs)

    def describe(self, *cols: Optional[Union[str, List[str]]]) -> DataFrame:
        """

        :param cols:
        :return:
        """
        if cols is None or len(cols) < 1:
            cols = self.metric_cols
        return self.df.describe(cols)

    def metricSummary(self, *statistics: str) -> DataFrame:
        """

        :param statistics:
        :return:
        """
        return self.df.select(self.metric_cols).summary(statistics)

    # Aggregations by series

    def groupBySeries(self) -> GroupedData:
        """
        Groups the underlying :class:`DataFrame` by the series IDs

        :return: a :class:`GroupedData` object that can be used for
        aggregating within Series
        :rtype: :class:`GroupedData`
        """
        return self.df.groupBy(self.series_ids)

    def aggBySeries(self, *exprs: Union[Column, Dict[str, str]]) -> DataFrame:
        """
        Compute aggregates of each series.

        :param exprs: a dict mapping from column name (string) to aggregate functions (string),
        or a list of :class:`Column`.
        :return: a :class:`DataFrame` of the resulting aggregates
        :rtype: :class:`DataFrame`
        """
        return self.groupBySeries().agg(exprs)

    def applyToSeries(
        self, func: PandasGroupedMapFunction, schema: Union[StructType, str]
    ) -> DataFrame:
        """
        Maps each series using a pandas udf and returns the result as a `DataFrame`.

        The function should take a `pandas.DataFrame` and return another
        `pandas.DataFrame`. Alternatively, the user can pass a function that takes
        a tuple of the grouping key(s) and a `pandas.DataFrame`.
        For each group, all columns are passed together as a `pandas.DataFrame`
        to the user-function and the returned `pandas.DataFrame` are combined as a
        :class:`DataFrame`.

        The `schema` should be a :class:`StructType` describing the schema of the returned
        `pandas.DataFrame`. The column labels of the returned `pandas.DataFrame` must either match
        the field names in the defined schema if specified as strings, or match the
        field data types by position if not strings, e.g. integer indices.
        The length of the returned `pandas.DataFrame` can be arbitrary.

        :param func: a Python native function that takes a `pandas.DataFrame` and outputs a
        `pandas.DataFrame`, or that takes one tuple (grouping keys) and a
        `pandas.DataFrame` and outputs a `pandas.DataFrame`.
        :type func: function
        :param schema: the return type of the `func` in PySpark. The value can be either a
        :class:`pyspark.sql.types.DataType` object or a DDL-formatted type string.
        :type schema: :class:`pyspark.sql.types.DataType` or str
        :return: a :class:`pyspark.sql.DataFrame` (of the given schema)
        containing the results of applying the given function per series
        :rtype: :class:`pyspark.sql.DataFrame`
        """
        return self.groupBySeries().applyInPandas(func, schema)

    # Cyclical Aggregtion

    def groupByCycles(
        self,
        length: str,
        period: Optional[str] = None,
        offset: Optional[str] = None,
        bySeries: bool = True,
    ) -> GroupedData:
        """

        :param length:
        :param period:
        :param offset:
        :param bySeries:
        :return:
        """
        # build our set of grouping columns
        if bySeries:
            grouping_cols = [sfn.col(series_col) for series_col in self.series_ids]
        else:
            grouping_cols = []
        grouping_cols.append(
            sfn.window(
                timeColumn=self.ts_col,
                windowDuration=length,
                slideDuration=period,
                startTime=offset,
            )
        )

        # return the DataFrame grouped accordingly
        return self.df.groupBy(grouping_cols)

    def aggByCycles(
        self,
        length: str,
        *exprs: Union[Column, Dict[str, str]],
        period: Optional[str] = None,
        offset: Optional[str] = None,
        bySeries: bool = True,
    ) -> IntervalsDF:
        """

        :param length:
        :param exprs:
        :param period:
        :param offset:
        :param bySeries:
        :return:
        """
        # build aggregated DataFrame
        agged_df = self.groupByCycles(length, period, offset, bySeries).agg(exprs)

        # if we have aggregated over series, we return a TSDF without series
        if bySeries:
            return IntervalsDF.fromNestedBoundariesDF(
                agged_df, "window", self.series_ids
            )
        else:
            return IntervalsDF.fromNestedBoundariesDF(agged_df, "window")

    def applyToCycles(
        self,
        length: str,
        func: PandasGroupedMapFunction,
        schema: Union[StructType, str],
        period: Optional[str] = None,
        offset: Optional[str] = None,
        bySeries: bool = True,
    ) -> IntervalsDF:
        """

        :param length:
        :param func:
        :param schema:
        :param period:
        :param offset:
        :param bySeries:
        :return:
        """
        # apply function to get DataFrame of results
        applied_df = self.groupByCycles(length, period, offset, bySeries).applyInPandas(
            func, schema
        )

        # if we have applied over series, we return a TSDF without series
        if bySeries:
            return IntervalsDF.fromNestedBoundariesDF(
                applied_df, "window", self.series_ids
            )
        else:
            return IntervalsDF.fromNestedBoundariesDF(applied_df, "window")

    #
    # utility functions
    #

    def write(
        self,
        spark: SparkSession,
        tabName: str,
        optimizationCols: Optional[List[str]] = None,
    ) -> None:
        t_io.write(self, spark, tabName, optimizationCols)

    def extractStateIntervals(
        self,
        *metric_cols: str,
        state_definition: Union[str, Callable[[Column, Column], Column]] = "=",
    ) -> DataFrame:
        """
        Extracts intervals from a :class:`~tsdf.TSDF` based on some notion of "state", as defined by the :param
        state_definition: parameter. The state definition consists of a comparison operation between the current and
        previous values of a metric. If the comparison operation evaluates to true across all metric columns,
        then we consider both points to be in the same "state". Changes of state occur when the comparison operator
        returns false for any given metric column. So, the default state definition ('=') entails that intervals of
        time wherein the metrics all remained constant. A state definition of '>=' would extract intervals wherein
        the metrics were all monotonically increasing.

        :param: metric_cols: the set of metric columns to evaluate for state changes
        :param: state_definition: the comparison function used to evaluate individual metrics for state changes.

        Either a string, giving a standard PySpark column comparison operation, or a binary function with the
        signature: `(x1: Column, x2: Column) -> Column` where the returned column expression evaluates to a
        :class:`~pyspark.sql.types.BooleanType`

        :return: a :class:`~pyspark.sql.DataFrame` object containing the resulting intervals
        """

        # https://spark.apache.org/docs/latest/sql-ref-null-semantics.html#comparison-operators-
        def null_safe_equals(col1: Column, col2: Column) -> Column:
            return (
                sfn.when(col1.isNull() & col2.isNull(), True)
                .when(col1.isNull() | col2.isNull(), False)
                .otherwise(operator.eq(col1, col2))
            )

        operator_dict = {
            # https://spark.apache.org/docs/latest/api/sql/#_2
            "!=": operator.ne,
            # https://spark.apache.org/docs/latest/api/sql/#_11
            "<>": operator.ne,
            # https://spark.apache.org/docs/latest/api/sql/#_8
            "<": operator.lt,
            # https://spark.apache.org/docs/latest/api/sql/#_9
            "<=": operator.le,
            # https://spark.apache.org/docs/latest/api/sql/#_10
            "<=>": null_safe_equals,
            # https://spark.apache.org/docs/latest/api/sql/#_12
            "=": operator.eq,
            # https://spark.apache.org/docs/latest/api/sql/#_13
            "==": operator.eq,
            # https://spark.apache.org/docs/latest/api/sql/#_14
            ">": operator.gt,
            # https://spark.apache.org/docs/latest/api/sql/#_15
            ">=": operator.ge,
        }

        # Validate state definition and construct state comparison function
        if type(state_definition) is str:
            if state_definition not in operator_dict.keys():
                raise ValueError(
                    f"Invalid comparison operator for `state_definition` argument: {state_definition}."
                )

            def state_comparison_fn(a: CT, b: CT) -> Callable[[Column, Column], Column]:
                return operator_dict[state_definition](a, b)

        elif callable(state_definition):
            state_comparison_fn = state_definition  # type: ignore

        else:
            raise TypeError(
                f"The `state_definition` argument can be of type `str` or `callable`, "
                f"but received value of type {type(state_definition)}"
            )

        w = self.baseWindow()

        data = self.df

        # Get previous timestamp to identify start time of the interval
        data = data.withColumn(
            "previous_ts",
            sfn.lag(sfn.col(self.ts_col), offset=1).over(w),
        )

        # Determine state intervals using user-provided the state comparison function
        # The comparison occurs on the current and previous record per metric column
        temp_metric_compare_cols = []
        for mc in metric_cols:
            temp_metric_compare_col = f"__{mc}_compare"
            data = data.withColumn(
                temp_metric_compare_col,
                state_comparison_fn(sfn.col(mc), sfn.lag(sfn.col(mc), 1).over(w)),
            )
            temp_metric_compare_cols.append(temp_metric_compare_col)

        # Remove first record which will have no state change
        # and produces `null` for all state comparisons
        data = data.filter(sfn.col("previous_ts").isNotNull())

        # Each state comparison should return True if state remained constant
        data = data.withColumn(
            "state_change",
            sfn.array_contains(sfn.array(*temp_metric_compare_cols), False),
        )

        # Count the distinct state changes to get the unique intervals
        data = data.withColumn(
            "state_incrementer",
            sfn.sum(sfn.col("state_change").cast("int")).over(w),
        ).filter(~sfn.col("state_change"))

        # Find the start and end timestamp of the interval
        result = (
            data.groupBy(*self.series_ids, "state_incrementer")
            .agg(
                sfn.min("previous_ts").alias("start_ts"),
                sfn.max(self.ts_col).alias("end_ts"),
            )
            .drop("state_incrementer")
        )

        return result


<<<<<<< HEAD
=======
class _ResampledTSDF(TSDF):
    def __init__(
        self,
        df: DataFrame,
        freq: str,
        func: Union[Callable | str],
        ts_col: str = "event_ts",
        series_ids: Optional[List[str]] = None,
    ):
        super(_ResampledTSDF, self).__init__(df, ts_col, series_ids)
        self.__freq = freq
        self.__func = func

    def interpolate(
        self,
        method: str,
        freq: Optional[str] = None,
        func: Optional[Union[Callable | str]] = None,
        target_cols: Optional[List[str]] = None,
        ts_col: Optional[str] = None,
        series_ids: Optional[List[str]] = None,
        show_interpolated: bool = False,
        perform_checks: bool = True,
    ) -> "TSDF":
        """
        Function to interpolate based on frequency, aggregation, and fill similar to pandas. This method requires an already sampled data set in order to use.

        :param method: function used to fill missing values e.g. linear, null, zero, bfill, ffill
        :param target_cols [optional]: columns that should be interpolated, by default interpolates all numeric columns
        :param show_interpolated [optional]: if true will include an additional column to show which rows have been fully interpolated.
        :param perform_checks: calculate time horizon and warnings if True (default is True)
        :return: new TSDF object containing interpolated data
        """

        if freq is None:
            freq = self.__freq

        if func is None:
            func = self.__func

        if ts_col is None:
            ts_col = self.ts_col

        if series_ids is None:
            series_ids = self.series_ids

        # Set defaults for target columns, timestamp column and partition columns when not provided
        if target_cols is None:
            prohibited_cols: List[str] = self.series_ids + [self.ts_col]
            summarizable_types = ["int", "bigint", "float", "double"]

            # get summarizable find summarizable columns
            target_cols: List[str] = [
                datatype[0]
                for datatype in self.df.dtypes
                if (
                    (datatype[1] in summarizable_types)
                    and (datatype[0].lower() not in prohibited_cols)
                )
            ]

        interpolate_service = t_interpolation.Interpolation(is_resampled=True)
        tsdf_input = TSDF(self.df, ts_col=ts_col, series_ids=series_ids)
        interpolated_df = interpolate_service.interpolate(
            tsdf=tsdf_input,
            ts_col=ts_col,
            series_ids=series_ids,
            target_cols=target_cols,
            freq=freq,
            func=func,
            method=method,
            show_interpolated=show_interpolated,
            perform_checks=perform_checks,
        )

        return TSDF(interpolated_df, ts_col=self.ts_col, series_ids=self.series_ids)


>>>>>>> fe88745a
class Comparable(metaclass=ABCMeta):
    """For typing functions generated by operator_dict"""

    @abstractmethod
    def __ne__(self, other: Any) -> bool:
        pass

    @abstractmethod
    def __lt__(self, other: Any) -> bool:
        pass

    @abstractmethod
    def __le__(self, other: Any) -> bool:
        pass

    @abstractmethod
    def __eq__(self, other: Any) -> bool:
        pass

    @abstractmethod
    def __gt__(self, other: Any) -> bool:
        pass

    @abstractmethod
    def __ge__(self, other: Any) -> bool:
        pass


CT = TypeVar("CT", bound=Comparable)<|MERGE_RESOLUTION|>--- conflicted
+++ resolved
@@ -4,34 +4,23 @@
 import logging
 import operator
 from abc import ABCMeta, abstractmethod
-<<<<<<< HEAD
-from functools import cached_property, reduce
-from typing import Any, Callable, Collection, Dict, List, Optional, Sequence, TypeVar, \
-    Union, cast, overload
-from math import ceil
-from datetime import datetime as dt, timedelta as td
-=======
 from functools import cached_property
 from typing import Any, Callable, List, Optional, Sequence, TypeVar, Union
 from typing import Collection, Dict, cast, overload
->>>>>>> fe88745a
 
 import pyspark.sql.functions as sfn
 from IPython.core.display import HTML
 from IPython.display import display as ipydisplay
-<<<<<<< HEAD
-
-from pyspark.sql import GroupedData, SparkSession
-=======
 from pyspark.sql import GroupedData
 from pyspark.sql import SparkSession
->>>>>>> fe88745a
 from pyspark.sql.column import Column
 from pyspark.sql.dataframe import DataFrame
 from pyspark.sql.types import DataType, StructType
 from pyspark.sql.window import Window, WindowSpec
 
+import tempo.interpol as t_interpolation
 import tempo.io as t_io
+import tempo.resample as t_resample
 import tempo.utils as t_utils
 from tempo.intervals import IntervalsDF
 from tempo.tsschema import (DEFAULT_TIMESTAMP_FORMAT, is_time_format,
@@ -44,54 +33,6 @@
 logger = logging.getLogger(__name__)
 
 
-<<<<<<< HEAD
-def time_range(spark: SparkSession,
-               start_time: dt,
-               ts_colname: str = "event_ts",
-               end_time: Optional[dt] = None,
-               step_size: Optional[td] = None,
-               num_intervals: Optional[int] = None) -> DataFrame:
-    """
-    Create a DataFrame with a range of timestamps.
-
-    @param spark: SparkSession
-    @param start_time: start time of the range
-    @param ts_colname: name of the timestamp column
-    @param end_time: end time of the range, if not provided,
-    must provide num_intervals and step_size
-    @param step_size: size of the time step, if not provided,
-    must provide end_time and num_intervals
-    @param num_intervals: number of intervals in the range, if not provided,
-    must provide end_time and step_size
-    """
-
-    # compute step_size if not provided
-    if not step_size:
-        # must have both end_time and num_intervals defined
-        assert end_time and num_intervals, \
-            "must provide at least 2 of: end_time, step_size, num_intervals"
-        diff_time = end_time - start_time
-        step_size = diff_time / num_intervals
-
-    # compute the number of intervals if not provided
-    if not num_intervals:
-        # must have both end_time and num_intervals defined
-        assert end_time and step_size, \
-            "must provide at least 2 of: end_time, step_size, num_intervals"
-        diff_time = end_time - start_time
-        num_intervals = ceil(diff_time / step_size)
-
-    # define expressions for the time range
-    start_time_expr = sfn.to_timestamp(sfn.lit(str(start_time)))
-    step_fractional_seconds = step_size.seconds + (step_size.microseconds / 1000000.0)
-    interval_expr = sfn.make_dt_interval(days=sfn.lit(step_size.days),
-                                         secs=sfn.lit(step_fractional_seconds))
-
-    # create the DataFrame
-    range_df = spark.range(0, num_intervals) \
-        .withColumn(ts_colname, start_time_expr + sfn.col("id") * interval_expr)
-    return range_df
-=======
 # Helper functions
 
 
@@ -152,7 +93,6 @@
     return double_ts_df
 
 # The TSDF class
->>>>>>> fe88745a
 
 
 class TSDF(WindowBuilder):
@@ -225,15 +165,9 @@
     ) -> "TSDF":
         # construct a struct with the ts_col and subsequence_col
         struct_col_name = cls.__DEFAULT_TS_IDX_COL
-<<<<<<< HEAD
-        with_subseq_struct_df = cls.__makeStructFromCols(df,
-                                                         struct_col_name,
-                                                         [ts_col, subsequence_col])
-=======
         with_subseq_struct_df = make_struct_from_cols(df,
                                                       struct_col_name,
                                                       [ts_col, subsequence_col])
->>>>>>> fe88745a
         # construct an appropriate TSIndex
         subseq_struct = with_subseq_struct_df.schema[struct_col_name]
         subseq_idx = CompositeTSIndex(subseq_struct, ts_col, subsequence_col)
@@ -561,25 +495,6 @@
         where_df = self.df.where(condition)
         return self.__withTransformedDF(where_df)
 
-<<<<<<< HEAD
-    def __slice(self, op: str, target_ts: Any) -> "TSDF":
-        """
-        Private method to slice TSDF by time
-
-        :param op: string symbol of the operation to perform
-        :type op: str
-        :param target_ts: timestamp on which to filter
-
-        :return: a TSDF object containing only those records within the time slice specified
-        """
-        # quote our timestamp if its a string
-        target_expr = f"'{target_ts}'" if isinstance(target_ts, str) else target_ts
-        slice_expr = sfn.expr(f"{self.ts_col} {op} {target_expr}")
-        sliced_df = self.df.where(slice_expr)
-        return self.__withTransformedDF(sliced_df)
-
-=======
->>>>>>> fe88745a
     def at(self, ts: Any) -> "TSDF":
         """
         Select only records at a given time
@@ -1470,6 +1385,107 @@
     ) -> None:
         t_io.write(self, spark, tabName, optimizationCols)
 
+    def resample(
+        self,
+        freq: str,
+        func: Union[Callable | str],
+        metricCols: Optional[List[str]] = None,
+        prefix: Optional[str] = None,
+        fill: Optional[bool] = None,
+        perform_checks: bool = True,
+    ) -> "TSDF":
+        """
+        function to upsample based on frequency and aggregate function similar to pandas
+        :param freq: frequency for upsample - valid inputs are "hr", "min", "sec" corresponding to hour, minute, or second
+        :param func: function used to aggregate input
+        :param metricCols supply a smaller list of numeric columns if the entire set of numeric columns should not be returned for the resample function
+        :param prefix - supply a prefix for the newly sampled columns
+        :param fill - Boolean - set to True if the desired output should contain filled in gaps (with 0s currently)
+        :param perform_checks: calculate time horizon and warnings if True (default is True)
+        :return: TSDF object with sample data using aggregate function
+        """
+        t_resample.validateFuncExists(func)
+
+        # Throw warning for user to validate that the expected number of output rows is valid.
+        if fill is True and perform_checks is True:
+            t_utils.calculate_time_horizon(self, freq)
+
+        enriched_df: DataFrame = t_resample.aggregate(
+            self, freq, func, metricCols, prefix, fill
+        )
+        return _ResampledTSDF(
+            enriched_df,
+            ts_col=self.ts_col,
+            series_ids=self.series_ids,
+            freq=freq,
+            func=func,
+        )
+
+    def interpolate(
+        self,
+        method: str,
+        freq: Optional[str] = None,
+        func: Optional[Union[Callable | str]] = None,
+        target_cols: Optional[List[str]] = None,
+        ts_col: Optional[str] = None,
+        series_ids: Optional[List[str]] = None,
+        show_interpolated: bool = False,
+        perform_checks: bool = True,
+    ) -> "TSDF":
+        """
+        Function to interpolate based on frequency, aggregation, and fill similar to pandas. Data will first be aggregated using resample, then missing values
+        will be filled based on the fill calculation.
+
+        :param freq: frequency for upsample - valid inputs are "hr", "min", "sec" corresponding to hour, minute, or second
+        :param func: function used to aggregate input
+        :param method: function used to fill missing values e.g. linear, null, zero, bfill, ffill
+        :param target_cols [optional]: columns that should be interpolated, by default interpolates all numeric columns
+        :param ts_col [optional]: specify other ts_col, by default this uses the ts_col within the TSDF object
+        :param partition_cols [optional]: specify other partition_cols, by default this uses the partition_cols within the TSDF object
+        :param show_interpolated [optional]: if true will include an additional column to show which rows have been fully interpolated.
+        :param perform_checks: calculate time horizon and warnings if True (default is True)
+        :return: new TSDF object containing interpolated data
+        """
+
+        # Set defaults for target columns, timestamp column and partition columns when not provided
+        if freq is None:
+            raise ValueError("freq must be provided")
+        if func is None:
+            raise ValueError("func must be provided")
+        if ts_col is None:
+            ts_col = self.ts_col
+        if series_ids is None:
+            series_ids = self.series_ids
+        if target_cols is None:
+            prohibited_cols: List[str] = series_ids + [ts_col]
+            summarizable_types = ["int", "bigint", "float", "double"]
+
+            # get summarizable find summarizable columns
+            target_cols = [
+                datatype[0]
+                for datatype in self.df.dtypes
+                if (
+                    (datatype[1] in summarizable_types)
+                    and (datatype[0].lower() not in prohibited_cols)
+                )
+            ]
+
+        interpolate_service = t_interpolation.Interpolation(is_resampled=False)
+        tsdf_input = TSDF(self.df, ts_col=ts_col, series_ids=series_ids)
+        interpolated_df: DataFrame = interpolate_service.interpolate(
+            tsdf_input,
+            ts_col,
+            series_ids,
+            target_cols,
+            freq,
+            func,
+            method,
+            show_interpolated,
+            perform_checks,
+        )
+
+        return TSDF(interpolated_df, ts_col=ts_col, series_ids=series_ids)
+
     def extractStateIntervals(
         self,
         *metric_cols: str,
@@ -1592,8 +1608,6 @@
         return result
 
 
-<<<<<<< HEAD
-=======
 class _ResampledTSDF(TSDF):
     def __init__(
         self,
@@ -1672,7 +1686,6 @@
         return TSDF(interpolated_df, ts_col=self.ts_col, series_ids=self.series_ids)
 
 
->>>>>>> fe88745a
 class Comparable(metaclass=ABCMeta):
     """For typing functions generated by operator_dict"""
 
