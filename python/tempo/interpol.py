--- conflicted
+++ resolved
@@ -7,56 +7,11 @@
 
 import tempo.resample as t_resample
 import tempo.tsdf as t_tsdf
+import tempo.utils as t_utils
 
 # Interpolation fill options
 method_options = ["zero", "null", "bfill", "ffill", "linear"]
 supported_target_col_types = ["int", "bigint", "float", "double"]
-
-
-def interpolate(
-    tsdf: t_tsdf.TSDF,
-    method: str,
-    freq: Optional[str] = None,
-    func: Optional[Union[Callable | str]] = None,
-    target_cols: Optional[List[str]] = None,
-    show_interpolated: bool = False,
-    perform_checks: bool = True,
-) -> t_tsdf.TSDF:
-    """
-    Function to interpolate based on frequency, aggregation, and fill similar to pandas. Data will first be aggregated using resample, then missing values
-    will be filled based on the fill calculation.
-
-    :param freq: frequency for upsample - valid inputs are "hr", "min", "sec" corresponding to hour, minute, or second
-    :param func: function used to aggregate input
-    :param method: function used to fill missing values e.g. linear, null, zero, bfill, ffill
-    :param target_cols [optional]: columns that should be interpolated, by default interpolates all numeric columns
-    :param ts_col [optional]: specify other ts_col, by default this uses the ts_col within the TSDF object
-    :param partition_cols [optional]: specify other partition_cols, by default this uses the partition_cols within the TSDF object
-    :param show_interpolated [optional]: if true will include an additional column to show which rows have been fully interpolated.
-    :param perform_checks: calculate time horizon and warnings if True (default is True)
-    :return: new TSDF object containing interpolated data
-    """
-
-    # Set defaults for target columns, timestamp column and partition columns when not provided
-    if freq is None:
-        raise ValueError("freq must be provided")
-    if func is None:
-        raise ValueError("func must be provided")
-    if target_cols is None:
-        target_cols = tsdf.metric_cols
-
-    interpolate_service = Interpolation(is_resampled=False)
-    interpolated_df: DataFrame = interpolate_service.interpolate(
-        tsdf,
-        target_cols,
-        freq,
-        func,
-        method,
-        show_interpolated,
-        perform_checks,
-    )
-
-    return t_tsdf.TSDF(interpolated_df, ts_col=ts_col, series_ids=series_ids)
 
 
 class Interpolation:
@@ -312,7 +267,7 @@
 
         # Throw warning for user to validate that the expected number of output rows is valid.
         if perform_checks:
-            t_resample.calculate_time_horizon(tsdf, freq)
+            t_utils.calculate_time_horizon(tsdf, freq)
 
         # Only select required columns for interpolation
         input_cols: List[str] = [tsdf.ts_col, *target_cols]
@@ -323,14 +278,7 @@
 
         if self.is_resampled is False:
             # Resample and Normalize Input
-<<<<<<< HEAD
-            sampled_input = t_resample.resample(tsdf,
-                                                freq=freq,
-                                                func=func,
-                                                metricCols=target_cols)
-=======
             sampled_input = tsdf.resample(freq=freq, func=func, metricCols=target_cols)
->>>>>>> fe88745a
 
         # Fill timeseries for nearest values
         time_series_filled = self.__generate_time_series_fill(sampled_input)
@@ -371,7 +319,7 @@
             ),
         )
         # Mark rows that are interpolated if flag is set to True
-        flagged_series = exploded_series
+        flagged_series: DataFrame = exploded_series
 
         flagged_series = (
             exploded_series.withColumn(
@@ -385,7 +333,7 @@
         )
 
         # # Perform interpolation on each target column
-        interpolated_result = flagged_series
+        interpolated_result: DataFrame = flagged_series
         for target_col in target_cols:
             # Interpolate target columns
             interpolated_result = self.__interpolate_column(
