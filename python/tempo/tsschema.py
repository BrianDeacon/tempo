<<<<<<< HEAD
import warnings
import re
from abc import ABC, abstractmethod
from typing import Any, Collection, List, Optional, Union
=======
import re
import warnings
from abc import ABC, abstractmethod
from typing import Collection, Tuple, List, Optional, Union, Iterator
>>>>>>> fe88745a

import pyspark.sql.functions as sfn
from pyspark.sql import Column, Window, WindowSpec
from pyspark.sql.types import *
from pyspark.sql.types import NumericType

from tempo.timeunit import TimeUnit, StandardTimeUnits

#
# Timestamp parsing helpers
#

<<<<<<< HEAD
DEFAULT_TIMESTAMP_FORMAT = "yyyy-MM-dd HH:mm:ss"
=======
EPOCH_START_DATE = "1970-01-01"
DEFAULT_TIMESTAMP_FORMAT = "yyyy-MM-dd HH:mm:ss[.[SSSSSS][SSSSS][SSSS][SSS][SS][S]]"
>>>>>>> fe88745a
__time_pattern_components = "hHkKmsS"


def is_time_format(ts_fmt: str) -> bool:
    """
<<<<<<< HEAD
    Checcks whether the given format string contains time elements,
    or if it is just a date format

    :param ts_fmt: the format string to check
=======
    Checks whether the given format string contains time elements,
    or if it is just a date format

    :param ts_fmt: the format string to check

    :return: whether the given format string contains time elements
    """
    return any(c in ts_fmt for c in __time_pattern_components)

def identify_fractional_second_separator(ts_fmt: str) -> str:
    """
    Returns the separator character between the integer and fractional part
    of a timestamp format string. It will default to '.' or ','
    if one exists in the format string, otherwise it will
    return the empty string.

    :param ts_fmt: the timestamp format string

    :return: the separator character between the integer and fractional part
    """
    # pattern for matching the sub-second precision digits
    fract_secs_char_ptrn = r"([\.\,])[\[\]S]+"
    # find the sub-second precision digits
    match = re.search(fract_secs_char_ptrn, ts_fmt)
    if match is None:
        return ''
    else:
        return match.group(1)

def sub_seconds_precision_digits(ts_fmt: str) -> int:
    """
    Returns the number of digits of precision for a timestamp format string

    :param ts_fmt: the timestamp format string

    :return: the number of digits of precision for a timestamp format string
    """
    # pattern for matching the sub-second precision digits
    fract_sec_char = identify_fractional_second_separator(ts_fmt)
    if not fract_sec_char:
        return 0
    # split off the fractional seconds part
    ts_fmt_parts = ts_fmt.split(fract_sec_char)
    if len(ts_fmt_parts) < 2:
        return 0
    # find the sub-second precision digits
    match = re.findall(r"[*(S+)]*", ts_fmt_parts[1])
    if match is None:
        return 0
    else:
        return max([len(m) for m in match])


def _unpack_comparable(other) -> Column:
    """
    Helper function for managing unknown argument types into
    Column expressions

    :param other: the argument to convert to a Column expression

    :return: a Column expression
    """
    if isinstance(other, TSIndex):
        return _unpack_comparable(other.comparableExpr())
    if isinstance(other, (list, tuple)):
        if len(other) != 1:
            raise ValueError(
                "Cannot compare a TSIndex with a list or tuple "
                f"of length {len(other)}: {other}"
            )
        return _unpack_comparable(other[0])
    if isinstance(other, Column):
        return other
    else:
        return sfn.lit(other)


def _reverse_or_not(
    expr: Union[Column, List[Column]], reverse: bool
) -> Union[Column, List[Column]]:
    """
    Helper function for reversing the ordering of an expression, if necessary

    :param expr: the expression to reverse
    :param reverse: whether to reverse the expression

    :return: the expression, reversed if necessary
    """
    if not reverse:
        return expr  # just return the expression as-is if we're not reversing
    elif isinstance(expr, Column):
        return expr.desc()  # reverse a single-expression
    elif isinstance(expr, list):
        return [col.desc() for col in expr]  # reverse all columns in the expression
    else:
        raise TypeError(
            "Type for expr argument must be either Column or "
            f"List[Column], instead received: {type(expr)}"
        )
>>>>>>> fe88745a

    :return: whether the given format string contains time elements
    """
    return any(c in ts_fmt for c in __time_pattern_components)


def sub_seconds_precision_digits(ts_fmt: str) -> int:
    """
    Returns the number of digits of precision for a timestamp format string
    """
    # pattern for matching the sub-second precision digits
    sub_seconds_ptrn = r"\.(\S+)"
    # find the sub-second precision digits
    match = re.search(sub_seconds_ptrn, ts_fmt)
    if match is None:
        return 0
    else:
        return len(match.group(1))

#
# Abstract Timeseries Index Classes
#


class TSIndex(ABC):
    """
    Abstract base class for all Timeseries Index types
    """

    @property
    @abstractmethod
    def colname(self) -> str:
        """
        :return: the column name of the timeseries index
        """

    @property
    @abstractmethod
    def dataType(self) -> DataType:
        """
        :return: the data type of the timeseries index
        """

    @property
    def is_composite(self) -> bool:
        """
        :return: whether this index is a composite index
        """
        return isinstance(self, CompositeTSIndex)

    @property
    @abstractmethod
    def unit(self) -> Optional[TimeUnit]:
        """
        :return: the unit of this index, that is, the unit that a range value of 1 represents (Days, seconds, etc.)
        """

    @property
    def has_unit(self) -> bool:
        """
        :return: whether this index has a unit
        """
        return self.unit is not None

    @abstractmethod
    def validate(self, df_schema: StructType) -> None:
        """
        Validate that this TSIndex is correctly represented in the given schema
        :param df_schema: the schema for a :class:`DataFrame`
        """

    @abstractmethod
    def renamed(self, new_name: str) -> "TSIndex":
        """
        Renames the index

        :param new_name: new name of the index

        :return: a copy of this :class:`TSIndex` object with the new name
        """

    # comparators
    # Generate column expressions that compare the index
    # with other columns, expressions or values

    @abstractmethod
    def comparableExpr(self) -> Union[Column, List[Column]]:
        """
        :return: an expression that can be used to compare an index with
        other columns, expressions or values
        """

    @abstractmethod
    def is_comparable(self, other: "TSIndex") -> bool:
        """
        :param other: the other TSIndex to compare with

        :return: whether this TSIndex can be compared with the other TSIndex
        """

    def __eq__(self, other) -> Column:
        return self.comparableExpr() == _unpack_comparable(other)

    def __ne__(self, other) -> Column:
        return self.comparableExpr() != _unpack_comparable(other)

    def __lt__(self, other) -> Column:
        return self.comparableExpr() < _unpack_comparable(other)

    def __le__(self, other) -> Column:
        return self.comparableExpr() <= _unpack_comparable(other)

    def __gt__(self, other) -> Column:
        return self.comparableExpr() > _unpack_comparable(other)

    def __ge__(self, other) -> Column:
        return self.comparableExpr() >= _unpack_comparable(other)

    def between(self, lowerBound, upperBound) -> "Column":
        """
        A boolean expression that is evaluated to true if the value of this expression is between the given columns.

        :param lowerBound: The lower bound of the range
        :param upperBound: The upper bound of the range

        :return: A boolean expression
        """
        return self.comparableExpr().between(_unpack_comparable(lowerBound),
                                             _unpack_comparable(upperBound))

    # other expression builder methods

    @abstractmethod
    def orderByExpr(self, reverse: bool = False) -> Union[Column, List[Column]]:
        """
        Gets an expression that will order the :class:`TSDF`
        according to the timeseries index.

        :param reverse: whether the ordering should be reversed (backwards in time)

        :return: an expression appropriate for ordering the :class:`TSDF`
        according to this index
        """

    @abstractmethod
    def rangeExpr(self, reverse: bool = False) -> Column:
        """
        Gets an expression appropriate for performing range operations
        on the :class:`TSDF` records.

        :param reverse: whether the ordering should be reversed (backwards in time)

        :return: an expression appropriate for performing range operations
        on the :class:`TSDF` records
        """


class SimpleTSIndex(TSIndex, ABC):
    """
    Abstract base class for simple Timeseries Index types
    that only reference a single column for maintaining the temporal structure
    """

    def __init__(self, ts_col: StructField) -> None:
        self.__name = ts_col.name
<<<<<<< HEAD
        self.dataType = ts_col.dataType
=======
        self.__dataType = ts_col.dataType
>>>>>>> fe88745a

    def __repr__(self) -> str:
        return (
            f"{self.__class__.__name__}(name={self.colname}, "
            f"type={self.dataType}, unit={self.unit})"
        )

    @property
    def colname(self):
        return self.__name

    @property
    def dataType(self) -> DataType:
        return self.__dataType

    def validate(self, df_schema: StructType) -> None:
        # the ts column must exist
<<<<<<< HEAD
        assert self.colname in df_schema.fieldNames(), \
            f"The TSIndex column {self.colname} does not exist in the given DataFrame"
        schema_ts_col = df_schema[self.colname]
        # it must have the right type
        schema_ts_type = schema_ts_col.dataType
        assert isinstance(schema_ts_type, type(self.dataType)), \
            f"The TSIndex column is of type {schema_ts_type}, but the expected type is {self.dataType}"
=======
        assert (
            self.colname in df_schema.fieldNames()
        ), f"The TSIndex column {self.colname} does not exist in the given DataFrame"
        schema_ts_col = df_schema[self.colname]
        # it must have the right type
        schema_ts_type = schema_ts_col.dataType
        assert isinstance(schema_ts_type, type(self.dataType)), (
            f"The TSIndex column is of type {schema_ts_type}, but the expected type is"
            f" {self.dataType}"
        )
>>>>>>> fe88745a

    def renamed(self, new_name: str) -> "TSIndex":
        self.__name = new_name
        return self

    def comparableExpr(self) -> Column:
        return sfn.col(self.colname)

    def is_comparable(self, other: "TSIndex") -> bool:
        if isinstance(other, SimpleTSIndex):
            return self.dataType == other.dataType
        return other.is_comparable(self)

    def orderByExpr(self, reverse: bool = False) -> Column:
        return _reverse_or_not(self.comparableExpr(), reverse)

    @classmethod
    def fromTSCol(cls, ts_col: StructField) -> "SimpleTSIndex":
        # pick our implementation based on the column type
        if isinstance(ts_col.dataType, NumericType):
            return OrdinalTSIndex(ts_col)
        elif isinstance(ts_col.dataType, TimestampType):
            return SimpleTimestampIndex(ts_col)
        elif isinstance(ts_col.dataType, DateType):
            return SimpleDateIndex(ts_col)
        else:
            raise TypeError(
                "A SimpleTSIndex must be a Numeric, Timestamp or Date type, but column"
                f" {ts_col.name} is of type {ts_col.dataType}"
            )


#
# Simple TS Index types
#

<<<<<<< HEAD
class OrdinalTSIndex(SimpleTSIndex):
    """
    Timeseries index based on a single column of a numeric or temporal type.
=======

class OrdinalTSIndex(SimpleTSIndex):
    """
    Timeseries index based on a single column of a numeric type.
>>>>>>> fe88745a
    This index is "unitless", meaning that it is not associated with any
    particular unit of time. It can provide ordering of records, but not
    range operations.
    """

    def __init__(self, ts_col: StructField) -> None:
        if not isinstance(ts_col.dataType, NumericType):
            raise TypeError(
                f"OrdinalTSIndex must be of a numeric type, but ts_col {ts_col.name} "
                f"has type {ts_col.dataType}"
            )
        super().__init__(ts_col)

    @property
    def unit(self) -> Optional[TimeUnit]:
        return None

    def rangeExpr(self, reverse: bool = False) -> Column:
<<<<<<< HEAD
        raise TypeError("Cannot perform range operations on an OrdinalTSIndex")
=======
        raise NotImplementedError(
            "Cannot perform range operations on an OrdinalTSIndex"
        )
>>>>>>> fe88745a


class SimpleTimestampIndex(SimpleTSIndex):
    """
    Timeseries index based on a single Timestamp column
    """

    def __init__(self, ts_col: StructField) -> None:
        if not isinstance(ts_col.dataType, TimestampType):
            raise TypeError(
<<<<<<< HEAD
                f"SimpleTimestampIndex must be of TimestampType, "
=======
                "SimpleTimestampIndex must be of TimestampType, "
>>>>>>> fe88745a
                f"but given ts_col {ts_col.name} has type {ts_col.dataType}"
            )
        super().__init__(ts_col)

    @property
    def unit(self) -> Optional[TimeUnit]:
        return StandardTimeUnits.SECONDS

    def rangeExpr(self, reverse: bool = False) -> Column:
        # cast timestamp to double (fractional seconds since epoch)
        expr = self.comparableExpr().cast("double")
        return _reverse_or_not(expr, reverse)


class SimpleDateIndex(SimpleTSIndex):
    """
    Timeseries index based on a single Date column
    """

    def __init__(self, ts_col: StructField) -> None:
        if not isinstance(ts_col.dataType, DateType):
            raise TypeError(
<<<<<<< HEAD
                f"DateIndex must be of DateType, "
=======
                "DateIndex must be of DateType, "
>>>>>>> fe88745a
                f"but given ts_col {ts_col.name} has type {ts_col.dataType}"
            )
        super().__init__(ts_col)

    @property
    def unit(self) -> Optional[TimeUnit]:
        return StandardTimeUnits.DAYS

    def rangeExpr(self, reverse: bool = False) -> Column:
        # convert date to number of days since the epoch
        expr = sfn.datediff(
            self.comparableExpr(), sfn.lit(EPOCH_START_DATE).cast("date")
        )
        return _reverse_or_not(expr, reverse)


#
<<<<<<< HEAD
# Multi-Part TS Index types
#

class MultiPartTSIndex(TSIndex, ABC):
    """
    Abstract base class for Timeseries Index types that reference multiple columns.
    Such columns are organized as a StructType column with multiple fields.
    """

    def __init__(self, ts_struct: StructField) -> None:
        if not isinstance(ts_struct.dataType, StructType):
            raise TypeError(
                f"CompoundTSIndex must be of type StructType, but given "
                f"ts_struct {ts_struct.name} has type {ts_struct.dataType}"
            )
        self.__name: str = ts_struct.name
        self.schema: StructType = ts_struct.dataType

    @property
    def _indexAttributes(self) -> dict[str, Any]:
        return {"name": self.colname, "schema": self.schema}
=======
# Complex (Multi-Field) TS Index types
#


class CompositeTSIndex(TSIndex, ABC):
    """
    Abstract base class for Timeseries Index types that reference multiple columns.
    Such columns are organized as a StructType column with multiple fields.
    Some subset of these columns (at least 1) is considered to be a "component field",
    the others are called "accessory fields".
    """

    def __init__(self, ts_struct: StructField, *component_fields: str) -> None:
        if not isinstance(ts_struct.dataType, StructType):
            raise TypeError(
                "CompoundTSIndex must be of type StructType, but given "
                f"ts_struct {ts_struct.name} has type {ts_struct.dataType}"
            )
        # validate the index fields
        assert len(component_fields) > 0, (
            "A MultiFieldTSIndex must have at least 1 index component field, "
            f"but {len(component_fields)} were given"
        )
        for ind_f in component_fields:
            assert (
                ind_f in ts_struct.dataType.fieldNames()
            ), f"Index field {ind_f} does not exist in the given TSIndex schema"
        # assign local attributes
        self.__name: str = ts_struct.name
        self.schema: StructType = ts_struct.dataType
        self.component_fields: List[str] = list(component_fields)

    def __repr__(self) -> str:
        return (
            f"{self.__class__.__name__}(name={self.colname}, "
            f"schema={self.schema}, unit={self.unit}, "
            f"component_fields={self.component_fields})"
        )
>>>>>>> fe88745a

    @property
    def colname(self) -> str:
        return self.__name

<<<<<<< HEAD
    def validate(self, df_schema: StructType) -> None:
        # validate that the composite field exists
        assert self.colname in df_schema.fieldNames(),\
            f"The TSIndex column {self.colname} does not exist in the given DataFrame"
        schema_ts_col = df_schema[self.colname]
        # it must have the right type
        schema_ts_type = schema_ts_col.dataType
        assert schema_ts_type == self.schema,\
            f"The TSIndex column is of type {schema_ts_type}, "\
            f"but the expected type is {self.schema}"

    def renamed(self, new_name: str) -> "TSIndex":
        self.__name = new_name
        return self

    def fieldPath(self, field: str) -> str:
        """
        :param field: The name of a field within the TSIndex column

        :return: A dot-separated path to the given field within the TSIndex column
        """
        assert field in self.schema.fieldNames(),\
            f"Field {field} does not exist in the TSIndex schema {self.schema}"
        return f"{self.colname}.{field}"


=======
    @property
    def dataType(self) -> DataType:
        return self.schema

    @property
    def fieldNames(self) -> List[str]:
        return self.schema.fieldNames()

    @property
    def accessory_fields(self) -> List[str]:
        return list(set(self.fieldNames) - set(self.component_fields))

    def renamed(self, new_name: str) -> "TSIndex":
        self.__name = new_name
        return self

    def fieldPath(self, field: str) -> str:
        """
        :param field: The name of a field within the TSIndex column

        :return: A dot-separated path to the given field within the TSIndex column
        """
        assert (
            field in self.fieldNames
        ), f"Field {field} does not exist in the TSIndex schema {self.schema}"
        return f"{self.colname}.{field}"

    def validate(self, df_schema: StructType) -> None:
        # validate that the composite field exists
        assert (
            self.colname in df_schema.fieldNames()
        ), f"The TSIndex column {self.colname} does not exist in the given DataFrame"
        schema_ts_col = df_schema[self.colname]
        # it must have the right type
        schema_ts_type = schema_ts_col.dataType
        assert schema_ts_type == self.schema, (
            f"The TSIndex column is of type {schema_ts_type}, "
            f"but the expected type is {self.schema}"
        )

    # expression builder methods

    def comparableExpr(self) -> List[Column]:
        return [sfn.col(self.fieldPath(comp)) for comp in self.component_fields]

    def is_comparable(self, other: "TSIndex") -> bool:
        # the types of our component fields
        my_comp_types = [self.schema[f].dataType for f in self.component_fields]
        # if other is a CompositeTSIndex,
        if isinstance(other, CompositeTSIndex):
            # then we compare the types of the component fields
            other_comp_types = [other.schema[f].dataType for f in other.component_fields]
            return my_comp_types == other_comp_types
        else:
            # otherwise, we compare to a single type
            return my_comp_types == [other.dataType]

    def orderByExpr(self, reverse: bool = False) -> Union[Column, List[Column]]:
        return _reverse_or_not(self.comparableExpr(), reverse)

    # comparators

    def _validate_other(self, other: Union[Tuple, List]) -> None:
        if len(other) != len(self.component_fields):
            raise ValueError(
                f"{self.__class__.__name__} has {len(self.component_fields)} "
                "component fields, and requires this many arguments for comparison, "
                f"but received {len(other)}"
            )

    def _expand_comps(self, other) -> List[Column]:
        # if other is another TSIndex,
        # then we evaluate against its comparable expressions
        if isinstance(other, TSIndex):
            return self._expand_comps(other.comparableExpr())
        # try to compare the whole index to a single value
        if not isinstance(other, (tuple, list)):
            return self._expand_comps([other])
        # validate the number of arguments
        self._validate_other(other)
        # if not a column, then a literal
        return [_unpack_comparable(o) for o in other]

    def _build_comps(self, other) -> Iterator[Column]:
        # match each component field with its corresponding comparison value
        return zip(self.comparableExpr(), self._expand_comps(other))

    def __eq__(self, other) -> Column:
        # match each component field with its corresponding comparison value
        comps = self._build_comps(other)
        # build comparison expressions for each pair
        comp_exprs: list[Column] = [(c == o) for (c, o) in comps]
        # conjunction of all expressions (AND)
        if len(comp_exprs) > 1:
            return sfn.expr(" AND ".join(comp_exprs))
        else:
            return comp_exprs[0]

    def __ne__(self, other) -> Column:
        # match each component field with its corresponding comparison value
        comps = self._build_comps(other)
        # build comparison expressions for each pair
        comp_exprs = [(c != o) for (c, o) in comps]
        # disjunction of all expressions (OR)
        if len(comp_exprs) > 1:
            return sfn.expr(" OR ".join(comp_exprs))
        else:
            return comp_exprs[0]

    def __lt__(self, other) -> Column:
        # match each component field with its corresponding comparison value
        comps = list(self._build_comps(other))
        # do a leq for all but the last component
        comp_exprs = []
        if len(comps) > 1:
            comp_exprs = [(c <= o) for (c, o) in comps[:-1]]
        # strict lt for the last component
        comp_exprs += [(c < o) for (c, o) in comps[-1:]]
        # conjunction of all expressions (AND)
        if len(comp_exprs) > 1:
            return sfn.expr(" AND ".join(comp_exprs))
        else:
            return comp_exprs[0]

    def __le__(self, other) -> Column:
        # match each component field with its corresponding comparison value
        comps = self._build_comps(other)
        # build comparison expressions for each pair
        comp_exprs = [(c <= o) for (c, o) in comps]
        # conjunction of all expressions (AND)
        if len(comp_exprs) > 1:
            return sfn.expr(" AND ".join(comp_exprs))
        else:
            return comp_exprs[0]

    def __gt__(self, other) -> Column:
        # match each component field with its corresponding comparison value
        comps = list(self._build_comps(other))
        # do a geq for all but the last component
        comp_exprs = []
        if len(comps) > 1:
            comp_exprs = [(c >= o) for (c, o) in comps[:-1]]
        # strict gt for the last component
        comp_exprs += [(c > o) for (c, o) in comps[-1:]]
        # conjunction of all expressions (AND)
        if len(comp_exprs) > 1:
            return sfn.expr(" AND ".join(comp_exprs))
        else:
            return comp_exprs[0]

    def __ge__(self, other) -> Column:
        # match each component field with its corresponding comparison value
        comps = self._build_comps(other)
        # build comparison expressions for each pair
        comp_exprs = [(c >= o) for (c, o) in comps]
        # conjunction of all expressions (AND)
        if len(comp_exprs) > 1:
            return sfn.expr(" AND ".join(comp_exprs))
        else:
            return comp_exprs[0]

    def between(self, lowerBound, upperBound) -> "Column":
        # match each component field with its
        # corresponding lower and upper bound values
        comps = zip(self.comparableExpr(),
                    self._expand_comps(lowerBound),
                    self._expand_comps(upperBound))
        # build comparison expressions for each triple
        comp_exprs = [(c.between(lb, ub)) for (c, lb, ub) in comps]
        # conjunction of all expressions (AND)
        if len(comp_exprs) > 1:
            return sfn.expr(" AND ".join(comp_exprs))
        else:
            return comp_exprs[0]

>>>>>>> fe88745a
#
# Parsed TS Index types
#


class ParsedTSIndex(MultiPartTSIndex, ABC):
    """
    Abstract base class for timeseries indices that are parsed from a string column.
    Retains the original string form as well as the parsed column.
    """

    def __init__(
<<<<<<< HEAD
        self, ts_struct: StructField, parsed_ts_col: str, src_str_col: str
    ) -> None:
        super().__init__(ts_struct)
        # validate the source string column
        src_str_field = self.schema[src_str_col]
        if not isinstance(src_str_field.dataType, StringType):
            raise TypeError(
                f"Source string column must be of StringType, "
                f"but given column {src_str_field.name} "
                f"is of type {src_str_field.dataType}"
            )
        self._src_str_col = src_str_col
        # validate the parsed column
        assert parsed_ts_col in self.schema.fieldNames(),\
            f"The parsed timestamp index field {parsed_ts_col} does not exist in the " \
            f"MultiPart TSIndex schema {self.schema}"
        self._parsed_ts_col = parsed_ts_col

    @property
    def src_str_col(self):
        return self.fieldPath(self._src_str_col)

    @property
    def parsed_ts_col(self):
        return self.fieldPath(self._parsed_ts_col)

    @property
    def ts_col(self) -> str:
        return self.parsed_ts_col

    @property
    def _indexAttributes(self) -> dict[str, Any]:
        attrs = super()._indexAttributes
        attrs["parsed_ts_col"] = self.parsed_ts_col
        attrs["src_str_col"] = self.src_str_col
        return attrs

    def orderByExpr(self, reverse: bool = False) -> Union[Column, List[Column]]:
        expr = sfn.col(self.parsed_ts_col)
        return self._reverseOrNot(expr, reverse)

    @classmethod
    def fromParsedTimestamp(cls,
                            ts_struct: StructField,
                            parsed_ts_col: str,
                            src_str_col: str,
                            double_ts_col: Optional[str] = None,
                            num_precision_digits: int = 6) -> "ParsedTSIndex":
        """
        Create a ParsedTimestampIndex from a string column containing timestamps or dates

        :param ts_struct: The StructField for the TSIndex column
        :param parsed_ts_col: The name of the parsed timestamp column
        :param src_str_col: The name of the source string column
        :param double_ts_col: The name of the double-precision timestamp column
        :param num_precision_digits: The number of digits that make up the precision of

        :return: A ParsedTSIndex object
        """

        # if a double timestamp column is given
        # then we are building a SubMicrosecondPrecisionTimestampIndex
        if double_ts_col is not None:
            return SubMicrosecondPrecisionTimestampIndex(ts_struct,
                                                         double_ts_col,
                                                         parsed_ts_col,
                                                         src_str_col,
                                                         num_precision_digits)
        # otherwise, we base it on the standard timestamp type
        # find the schema of the ts_struct column
        ts_schema = ts_struct.dataType
        if not isinstance(ts_schema, StructType):
            raise TypeError(
                f"A ParsedTSIndex must be of type StructType, but given "
                f"ts_struct {ts_struct.name} has type {ts_struct.dataType}"
            )
        # get the type of the parsed timestamp column
        parsed_ts_type = ts_schema[parsed_ts_col].dataType
        if isinstance(parsed_ts_type, TimestampType):
            return ParsedTimestampIndex(ts_struct, parsed_ts_col, src_str_col)
        elif isinstance(parsed_ts_type, DateType):
            return ParsedDateIndex(ts_struct, parsed_ts_col, src_str_col)
        else:
            raise TypeError(
                f"ParsedTimestampIndex must be of TimestampType or DateType, "
                f"but given ts_col {parsed_ts_col} "
                f"has type {parsed_ts_type}"
            )

=======
        self, ts_struct: StructField, parsed_ts_field: str, src_str_field: str
    ) -> None:
        super().__init__(ts_struct, parsed_ts_field)
        # validate the source string column
        src_str_type = self.schema[src_str_field].dataType
        if not isinstance(src_str_type, StringType):
            raise TypeError(
                "Source string column must be of StringType, "
                f"but given column {src_str_field} "
                f"is of type {src_str_type}"
            )
        self._src_str_field = src_str_field
        # validate the parsed column
        assert parsed_ts_field in self.schema.fieldNames(), (
            f"The parsed timestamp index field {parsed_ts_field} does not exist in the "
            f"MultiPart TSIndex schema {self.schema}"
        )
        self._parsed_ts_field = parsed_ts_field

    @property
    def src_str_field(self):
        return self.fieldPath(self._src_str_field)

    @property
    def parsed_ts_field(self):
        return self.fieldPath(self._parsed_ts_field)

    @classmethod
    def fromParsedTimestamp(
        cls,
        ts_struct: StructField,
        parsed_ts_col: str,
        src_str_col: str,
        double_ts_col: Optional[str] = None,
        num_precision_digits: int = 6,
    ) -> "ParsedTSIndex":
        """
        Create a ParsedTimestampIndex from a string column containing timestamps or dates

        :param ts_struct: The StructField for the TSIndex column
        :param parsed_ts_col: The name of the parsed timestamp column
        :param src_str_col: The name of the source string column
        :param double_ts_col: The name of the double-precision timestamp column
        :param num_precision_digits: The number of digits that make up the precision of

        :return: A ParsedTSIndex object
        """

        # if a double timestamp column is given
        # then we are building a SubMicrosecondPrecisionTimestampIndex
        if double_ts_col is not None:
            return SubMicrosecondPrecisionTimestampIndex(
                ts_struct,
                double_ts_col,
                parsed_ts_col,
                src_str_col,
                num_precision_digits,
            )
        # otherwise, we base it on the standard timestamp type
        # find the schema of the ts_struct column
        ts_schema = ts_struct.dataType
        if not isinstance(ts_schema, StructType):
            raise TypeError(
                "A ParsedTSIndex must be of type StructType, but given "
                f"ts_struct {ts_struct.name} has type {ts_struct.dataType}"
            )
        # get the type of the parsed timestamp column
        parsed_ts_type = ts_schema[parsed_ts_col].dataType
        if isinstance(parsed_ts_type, TimestampType):
            return ParsedTimestampIndex(ts_struct, parsed_ts_col, src_str_col)
        elif isinstance(parsed_ts_type, DateType):
            return ParsedDateIndex(ts_struct, parsed_ts_col, src_str_col)
        else:
            raise TypeError(
                "ParsedTimestampIndex must be of TimestampType or DateType, "
                f"but given ts_col {parsed_ts_col} "
                f"has type {parsed_ts_type}"
            )
>>>>>>> fe88745a


class ParsedTimestampIndex(ParsedTSIndex):
    """
    Timeseries index class for timestamps parsed from a string column
    """

<<<<<<< HEAD
    def __init__(
        self, ts_struct: StructField, parsed_ts_col: str, src_str_col: str
    ) -> None:
        super().__init__(ts_struct, parsed_ts_col, src_str_col)
        # validate the parsed column as a timestamp column
        parsed_ts_field = self.schema[self._parsed_ts_col]
        if not isinstance(parsed_ts_field.dataType, TimestampType):
            raise TypeError(
                f"ParsedTimestampIndex must be of TimestampType, "
                f"but given ts_col {self.parsed_ts_col} "
                f"has type {parsed_ts_field.dataType}"
            )

    def rangeExpr(self, reverse: bool = False) -> Column:
        # cast timestamp to double (fractional seconds since epoch)
        expr = sfn.col(self.parsed_ts_col).cast("double")
        return self._reverseOrNot(expr, reverse)
=======
    @property
    def unit(self) -> Optional[TimeUnit]:
        return StandardTimeUnits.SECONDS

    def rangeExpr(self, reverse: bool = False) -> Column:
        # cast timestamp to double (fractional seconds since epoch)
        expr = sfn.col(self.parsed_ts_field).cast("double")
        return _reverse_or_not(expr, reverse)
>>>>>>> fe88745a

    @property
    def unit(self) -> Optional[TimeUnit]:
        return StandardTimeUnits.SECONDS


class SubMicrosecondPrecisionTimestampIndex(ParsedTimestampIndex):
    """
    Timeseries index class for timestamps with sub-microsecond precision
    parsed from a string column. Internally, the timestamps are stored as
    doubles (fractional seconds since epoch), as well as the original string
    and a micro-second precision (standard) timestamp field.
    """

    def __init__(self,
                 ts_struct: StructField,
                 double_ts_col: str,
                 parsed_ts_col: str,
                 src_str_col: str,
                 num_precision_digits: int = 9) -> None:
        """
        :param ts_struct: The StructField for the TSIndex column
        :param double_ts_col: The name of the double-precision timestamp column
        :param parsed_ts_col: The name of the parsed timestamp column
        :param src_str_col: The name of the source string column
        :param num_precision_digits: The number of digits that make up the precision of
        the timestamp. Ie. 9 for nanoseconds (default), 12 for picoseconds, etc.
        You will receive a warning if this value is 6 or less, as this is the precision
        of the standard timestamp type.
        """
        super().__init__(ts_struct, parsed_ts_col, src_str_col)
        # set & validate the double timestamp column
        self.double_ts_col = double_ts_col
        # validate the double timestamp column
        double_ts_field = self.schema[self.double_ts_col]
        if not isinstance(double_ts_field.dataType, DoubleType):
            raise TypeError(
                f"The double_ts_col must be of DoubleType, "
                f"but the given double_ts_col {self.double_ts_col} "
                f"has type {double_ts_field.dataType}"
            )
        # validate the number of precision digits
        if num_precision_digits <= 6:
            warnings.warn(
                f"SubMicrosecondPrecisionTimestampIndex has a num_precision_digits "
                f"of {num_precision_digits} which is within the range of the "
                f"standard timestamp precision of 6 digits (microseconds). "
                f"Consider using a ParsedTimestampIndex instead."
            )
        self.__unit = TimeUnit(
            f"custom_subsecond_unit (precision: {num_precision_digits})",
            10 ** (-num_precision_digits),
            num_precision_digits,
        )

    def orderByExpr(self, reverse: bool = False) -> Union[Column, List[Column]]:
        expr = sfn.col(self.double_ts_col)
        return self._reverseOrNot(expr, reverse)

    def rangeExpr(self, reverse: bool = False) -> Column:
        # just use the order by expression, since this is the same
        return self.orderByExpr(reverse)

    @property
    def unit(self) -> Optional[TimeUnit]:
        return self.__unit


class ParsedDateIndex(ParsedTSIndex):
    """
    Timeseries index class for dates parsed from a string column
    """

    @property
    def unit(self) -> Optional[TimeUnit]:
        return StandardTimeUnits.DAYS

    def rangeExpr(self, reverse: bool = False) -> Column:
        # convert date to number of days since the epoch
        expr = sfn.datediff(
            sfn.col(self.parsed_ts_field),
            sfn.lit(EPOCH_START_DATE).cast("date"),
        )
        return _reverse_or_not(expr, reverse)


class SubMicrosecondPrecisionTimestampIndex(ParsedTSIndex):
    """
    Timeseries index class for timestamps with sub-microsecond precision
    parsed from a string column. Internally, the timestamps are stored as
    doubles (fractional seconds since epoch), as well as the original string
    and a micro-second precision (standard) timestamp field.
    """

    def __init__(
<<<<<<< HEAD
        self, ts_struct: StructField, parsed_ts_col: str, src_str_col: str
    ) -> None:
        super().__init__(ts_struct, parsed_ts_col, src_str_col)
        # validate the parsed column as a date column
        parsed_ts_field = self.schema[self._parsed_ts_col]
        if not isinstance(parsed_ts_field.dataType, DateType):
            raise TypeError(
                f"ParsedTimestampIndex must be of DateType, "
                f"but given ts_col {self.parsed_ts_col} "
                f"has type {parsed_ts_field.dataType}"
=======
        self,
        ts_struct: StructField,
        double_ts_field: str,
        secondary_parsed_ts_field: str,
        src_str_field: str,
        num_precision_digits: int = 9,
    ) -> None:
        """
        :param ts_struct: The StructField for the TSIndex column
        :param double_ts_field: The name of the double-precision timestamp column
        :param secondary_parsed_ts_field: The name of the parsed timestamp column
        :param src_str_field: The name of the source string column
        :param num_precision_digits: The number of digits that make up the precision of
        the timestamp. Ie. 9 for nanoseconds (default), 12 for picoseconds, etc.
        You will receive a warning if this value is 6 or less, as this is the precision
        of the standard timestamp type.
        """
        super().__init__(ts_struct, double_ts_field, src_str_field)
        # validate the double timestamp column
        double_ts_type = self.schema[double_ts_field].dataType
        if not isinstance(double_ts_type, DoubleType):
            raise TypeError(
                "The double_ts_col must be of DoubleType, "
                f"but the given double_ts_col {double_ts_field} "
                f"has type {double_ts_type}"
            )
        self._double_ts_field = double_ts_field
        # validate the number of precision digits
        if num_precision_digits <= 6:
            warnings.warn(
                "SubMicrosecondPrecisionTimestampIndex has a num_precision_digits "
                f"of {num_precision_digits} which is within the range of the "
                "standard timestamp precision of 6 digits (microseconds). "
                "Consider using a ParsedTimestampIndex instead."
            )
        self._num_precision_digits = num_precision_digits
        # validate the parsed column as a timestamp column
        parsed_ts_type = self.schema[secondary_parsed_ts_field].dataType
        if not isinstance(parsed_ts_type, TimestampType):
            raise TypeError(
                "parsed_ts_col field must be of TimestampType, "
                f"but the given parsed_ts_col {secondary_parsed_ts_field} "
                f"has type {parsed_ts_type}"
>>>>>>> fe88745a
            )
        self.secondary_parsed_ts_field = secondary_parsed_ts_field

    @property
    def double_ts_field(self):
        return self.fieldPath(self._double_ts_field)

    @property
    def num_precision_digits(self):
        return self._num_precision_digits

    @property
    def unit(self) -> Optional[TimeUnit]:
        return StandardTimeUnits.SECONDS

    @property
    def unit(self) -> Optional[TimeUnit]:
        return StandardTimeUnits.DAYS

    def rangeExpr(self, reverse: bool = False) -> Column:
<<<<<<< HEAD
        # convert date to number of days since the epoch
        expr = sfn.datediff(
            sfn.col(self.parsed_ts_col), sfn.lit("1970-01-01").cast("date")
        )
        return self._reverseOrNot(expr, reverse)
=======
        # just use the order by expression, since this is the same
        return _reverse_or_not(sfn.col(self.double_ts_field), reverse)
>>>>>>> fe88745a


#
# Complex (Multi-Field) TS Index Types
#


class CompositeTSIndex(MultiPartTSIndex, ABC):
    """
    Abstract base class for complex Timeseries Index classes
    that involve two or more columns organized into a StructType column
    """

    def __init__(self, ts_struct: StructField, *ts_fields: str) -> None:
        super().__init__(ts_struct)
        # handle the timestamp fields
        assert len(ts_fields) > 1,\
            f"CompositeTSIndex must have at least two timestamp fields, " \
            f"but only {len(ts_fields)} were given"
        self.ts_components = \
            [SimpleTSIndex.fromTSCol(self.schema[field]) for field in ts_fields]

    @property
    def _indexAttributes(self) -> dict[str, Any]:
        attrs = super()._indexAttributes
        attrs["ts_components"] = [str(c) for c in self.ts_components]
        return attrs

    def primary_ts_col(self) -> str:
        return self.get_ts_component(0)

    @property
    def primary_ts_idx(self) -> TSIndex:
        return self.ts_components[0]

    @property
    def unit(self) -> Optional[TimeUnit]:
        return self.primary_ts_idx.unit

    def validate(self, df_schema: StructType) -> None:
        super().validate(df_schema)
        # validate all the TS components
        schema_ts_type = df_schema[self.colname].dataType
        assert isinstance(schema_ts_type, StructType),\
            f"CompositeTSIndex must be of StructType, " \
            f"but given ts_col {self.colname} " \
            f"has type {schema_ts_type}"
        for comp in self.ts_components:
            comp.validate(schema_ts_type)

    def get_ts_component(self, component_index: int) -> str:
        """
        Returns the full path to a component field that is a functional part of the timeseries.

        :param component_index: the index giving the ordering of the component field within the timeseries

        :return: a column name that can be used to reference the component field in PySpark expressions
        """
        return self.fieldPath(self.ts_components[component_index].colname)

    def orderByExpr(self, reverse: bool = False) -> Column:
        # build an expression for each TS component, in order
        exprs = [sfn.col(self.fieldPath(comp.colname)) for comp in self.ts_components]
        return self._reverseOrNot(exprs, reverse)

    def rangeExpr(self, reverse: bool = False) -> Column:
        return self.primary_ts_idx.rangeExpr(reverse)


#
# Window Builder Interface
#


class WindowBuilder(ABC):
    """
    Abstract base class for window builders.
    """

    @abstractmethod
    def baseWindow(self, reverse: bool = False) -> WindowSpec:
        """
        build a basic window for sorting the Timeseries

        :param reverse: if True, sort in reverse order

        :return: a WindowSpec object
        """
        pass

    @abstractmethod
    def rowsBetweenWindow(
        self, start: int, end: int, reverse: bool = False
    ) -> WindowSpec:
        """
        build a row-based window with the given start and end offsets

        :param start: the start offset
        :param end: the end offset
        :param reverse: if True, sort in reverse order

        :return: a WindowSpec object
        """
        pass

    def allBeforeWindow(self, inclusive: bool = True) -> WindowSpec:
        """
        build a window that includes all rows before the current row

        :param inclusive: if True, include the current row,
        otherwise end with the last row before the current row

        :return: a WindowSpec object
        """
        return self.rowsBetweenWindow(Window.unboundedPreceding, 0 if inclusive else -1)

    def allAfterWindow(self, inclusive: bool = True) -> WindowSpec:
        """
        build a window that includes all rows after the current row

        :param inclusive: if True, include the current row,
        otherwise begin with the first row after the current row

        :return: a WindowSpec object
        """
        return self.rowsBetweenWindow(0 if inclusive else 1, Window.unboundedFollowing)

    @abstractmethod
    def rangeBetweenWindow(
        self, start: int, end: int, reverse: bool = False
    ) -> WindowSpec:
        """
        build a range-based window with the given start and end offsets

        :param start: the start offset
        :param end: the end offset
        :param reverse: if True, sort in reverse order

        :return: a WindowSpec object
        """
        pass


#
# Timseries Schema
#


class TSSchema(WindowBuilder):
    """
    Schema type for a :class:`TSDF` class.
    """

    def __init__(self, ts_idx: TSIndex, series_ids: Collection[str] = None) -> None:
        self.__ts_idx = ts_idx
        if series_ids:
            self.__series_ids = list(series_ids)
        else:
            self.__series_ids = []

    @property
    def ts_idx(self):
        return self.__ts_idx

    @property
    def series_ids(self) -> List[str]:
        return self.__series_ids

    def __eq__(self, o: object) -> bool:
        # must be of TSSchema type
        if not isinstance(o, TSSchema):
            return False
        # must have comparable TSIndex types
        if not self.ts_idx.is_comparable(o.ts_idx):
            return False
        # must have the same series IDs
        if self.series_ids != o.series_ids:
            return False
        return True

    def __repr__(self) -> str:
        return f"{self.__class__.__name__}(ts_idx={self.ts_idx}, series_ids={self.series_ids})"

    @classmethod
    def fromDFSchema(cls,
                     df_schema: StructType,
                     ts_col: str,
                     series_ids: Optional[Collection[str]] = None) -> "TSSchema":
        # construct a TSIndex for the given ts_col
        ts_idx = SimpleTSIndex.fromTSCol(df_schema[ts_col])
        return cls(ts_idx, series_ids)

    @classmethod
    def fromParsedTimestamp(cls,
                            df_schema: StructType,
                            ts_col: str,
                            parsed_field: str,
                            src_str_field: str,
                            series_ids: Optional[Collection[str]] = None,
                            secondary_parsed_field: Optional[str] = None) -> "TSSchema":
        ts_idx_schema = df_schema[ts_col].dataType
        assert isinstance(ts_idx_schema, StructType), \
            f"Expected a StructType for ts_col {ts_col}, but got {ts_idx_schema}"
        # construct the TSIndex
        parsed_type = ts_idx_schema[parsed_field].dataType
        if isinstance(parsed_type, DoubleType):
            ts_idx = SubMicrosecondPrecisionTimestampIndex(
                df_schema[ts_col],
                parsed_field,
                secondary_parsed_field,
                src_str_field,
            )
        elif isinstance(parsed_type, TimestampType):
            ts_idx = ParsedTimestampIndex(
                df_schema[ts_col],
                parsed_field,
                src_str_field,
            )
        elif isinstance(parsed_type, DateType):
            ts_idx = ParsedDateIndex(
                df_schema[ts_col],
                parsed_field,
                src_str_field,
            )
        else:
            raise TypeError(
                f"Expected a DoubleType, TimestampType or DateType "
                f"for parsed_field {parsed_field}, but got {parsed_type}"
            )
        # construct the TSSchema
        return cls(ts_idx, series_ids)

    @property
    def structural_columns(self) -> list[str]:
        """
        Structural columns are those that define the structure of the :class:`TSDF`. This includes the timeseries column,
        a timeseries index (if different), any subsequence column (if present), and the series ID columns.

        :return: a set of column names corresponding the structural columns of a :class:`TSDF`
        """
        return list({self.ts_idx.colname}.union(self.series_ids))

    def validate(self, df_schema: StructType) -> None:
        # ensure that the TSIndex is valid
        self.ts_idx.validate(df_schema)
        # check series IDs
        for sid in self.series_ids:
<<<<<<< HEAD
            assert sid in df_schema.fieldNames(), \
                f"Series ID {sid} does not exist in the given DataFrame"
=======
            assert (
                sid in df_schema.fieldNames()
            ), f"Series ID {sid} does not exist in the given DataFrame"
>>>>>>> fe88745a

    def find_observational_columns(self, df_schema: StructType) -> list[str]:
        return list(set(df_schema.fieldNames()) - set(self.structural_columns))

    @classmethod
    def __is_metric_col_type(cls, col: StructField) -> bool:
        return isinstance(col.dataType, NumericType) or isinstance(
            col.dataType, BooleanType
        )

    def find_metric_columns(self, df_schema: StructType) -> list[str]:
        return [
            col.name
            for col in df_schema.fields
            if self.__is_metric_col_type(col)
            and (col.name in self.find_observational_columns(df_schema))
        ]

    def baseWindow(self, reverse: bool = False) -> WindowSpec:
        # The index will determine the appropriate sort order
        w = Window().orderBy(self.ts_idx.orderByExpr(reverse))

        # and partitioned by any series IDs
        if self.series_ids:
            w = w.partitionBy([sfn.col(sid) for sid in self.series_ids])
        return w

    def rowsBetweenWindow(
        self, start: int, end: int, reverse: bool = False
    ) -> WindowSpec:
        return self.baseWindow(reverse=reverse).rowsBetween(start, end)

    def rangeBetweenWindow(
        self, start: int, end: int, reverse: bool = False
    ) -> WindowSpec:
        return (
            self.baseWindow(reverse=reverse)
            .orderBy(self.ts_idx.rangeExpr(reverse=reverse))
            .rangeBetween(start, end)
        )<|MERGE_RESOLUTION|>--- conflicted
+++ resolved
@@ -1,14 +1,7 @@
-<<<<<<< HEAD
-import warnings
-import re
-from abc import ABC, abstractmethod
-from typing import Any, Collection, List, Optional, Union
-=======
 import re
 import warnings
 from abc import ABC, abstractmethod
 from typing import Collection, Tuple, List, Optional, Union, Iterator
->>>>>>> fe88745a
 
 import pyspark.sql.functions as sfn
 from pyspark.sql import Column, Window, WindowSpec
@@ -21,23 +14,13 @@
 # Timestamp parsing helpers
 #
 
-<<<<<<< HEAD
-DEFAULT_TIMESTAMP_FORMAT = "yyyy-MM-dd HH:mm:ss"
-=======
 EPOCH_START_DATE = "1970-01-01"
 DEFAULT_TIMESTAMP_FORMAT = "yyyy-MM-dd HH:mm:ss[.[SSSSSS][SSSSS][SSSS][SSS][SS][S]]"
->>>>>>> fe88745a
 __time_pattern_components = "hHkKmsS"
 
 
 def is_time_format(ts_fmt: str) -> bool:
     """
-<<<<<<< HEAD
-    Checcks whether the given format string contains time elements,
-    or if it is just a date format
-
-    :param ts_fmt: the format string to check
-=======
     Checks whether the given format string contains time elements,
     or if it is just a date format
 
@@ -137,25 +120,7 @@
             "Type for expr argument must be either Column or "
             f"List[Column], instead received: {type(expr)}"
         )
->>>>>>> fe88745a
-
-    :return: whether the given format string contains time elements
-    """
-    return any(c in ts_fmt for c in __time_pattern_components)
-
-
-def sub_seconds_precision_digits(ts_fmt: str) -> int:
-    """
-    Returns the number of digits of precision for a timestamp format string
-    """
-    # pattern for matching the sub-second precision digits
-    sub_seconds_ptrn = r"\.(\S+)"
-    # find the sub-second precision digits
-    match = re.search(sub_seconds_ptrn, ts_fmt)
-    if match is None:
-        return 0
-    else:
-        return len(match.group(1))
+
 
 #
 # Abstract Timeseries Index Classes
@@ -303,11 +268,7 @@
 
     def __init__(self, ts_col: StructField) -> None:
         self.__name = ts_col.name
-<<<<<<< HEAD
-        self.dataType = ts_col.dataType
-=======
         self.__dataType = ts_col.dataType
->>>>>>> fe88745a
 
     def __repr__(self) -> str:
         return (
@@ -325,15 +286,6 @@
 
     def validate(self, df_schema: StructType) -> None:
         # the ts column must exist
-<<<<<<< HEAD
-        assert self.colname in df_schema.fieldNames(), \
-            f"The TSIndex column {self.colname} does not exist in the given DataFrame"
-        schema_ts_col = df_schema[self.colname]
-        # it must have the right type
-        schema_ts_type = schema_ts_col.dataType
-        assert isinstance(schema_ts_type, type(self.dataType)), \
-            f"The TSIndex column is of type {schema_ts_type}, but the expected type is {self.dataType}"
-=======
         assert (
             self.colname in df_schema.fieldNames()
         ), f"The TSIndex column {self.colname} does not exist in the given DataFrame"
@@ -344,7 +296,6 @@
             f"The TSIndex column is of type {schema_ts_type}, but the expected type is"
             f" {self.dataType}"
         )
->>>>>>> fe88745a
 
     def renamed(self, new_name: str) -> "TSIndex":
         self.__name = new_name
@@ -381,16 +332,10 @@
 # Simple TS Index types
 #
 
-<<<<<<< HEAD
+
 class OrdinalTSIndex(SimpleTSIndex):
     """
-    Timeseries index based on a single column of a numeric or temporal type.
-=======
-
-class OrdinalTSIndex(SimpleTSIndex):
-    """
     Timeseries index based on a single column of a numeric type.
->>>>>>> fe88745a
     This index is "unitless", meaning that it is not associated with any
     particular unit of time. It can provide ordering of records, but not
     range operations.
@@ -409,13 +354,9 @@
         return None
 
     def rangeExpr(self, reverse: bool = False) -> Column:
-<<<<<<< HEAD
-        raise TypeError("Cannot perform range operations on an OrdinalTSIndex")
-=======
         raise NotImplementedError(
             "Cannot perform range operations on an OrdinalTSIndex"
         )
->>>>>>> fe88745a
 
 
 class SimpleTimestampIndex(SimpleTSIndex):
@@ -426,11 +367,7 @@
     def __init__(self, ts_col: StructField) -> None:
         if not isinstance(ts_col.dataType, TimestampType):
             raise TypeError(
-<<<<<<< HEAD
-                f"SimpleTimestampIndex must be of TimestampType, "
-=======
                 "SimpleTimestampIndex must be of TimestampType, "
->>>>>>> fe88745a
                 f"but given ts_col {ts_col.name} has type {ts_col.dataType}"
             )
         super().__init__(ts_col)
@@ -453,11 +390,7 @@
     def __init__(self, ts_col: StructField) -> None:
         if not isinstance(ts_col.dataType, DateType):
             raise TypeError(
-<<<<<<< HEAD
-                f"DateIndex must be of DateType, "
-=======
                 "DateIndex must be of DateType, "
->>>>>>> fe88745a
                 f"but given ts_col {ts_col.name} has type {ts_col.dataType}"
             )
         super().__init__(ts_col)
@@ -475,29 +408,6 @@
 
 
 #
-<<<<<<< HEAD
-# Multi-Part TS Index types
-#
-
-class MultiPartTSIndex(TSIndex, ABC):
-    """
-    Abstract base class for Timeseries Index types that reference multiple columns.
-    Such columns are organized as a StructType column with multiple fields.
-    """
-
-    def __init__(self, ts_struct: StructField) -> None:
-        if not isinstance(ts_struct.dataType, StructType):
-            raise TypeError(
-                f"CompoundTSIndex must be of type StructType, but given "
-                f"ts_struct {ts_struct.name} has type {ts_struct.dataType}"
-            )
-        self.__name: str = ts_struct.name
-        self.schema: StructType = ts_struct.dataType
-
-    @property
-    def _indexAttributes(self) -> dict[str, Any]:
-        return {"name": self.colname, "schema": self.schema}
-=======
 # Complex (Multi-Field) TS Index types
 #
 
@@ -536,40 +446,11 @@
             f"schema={self.schema}, unit={self.unit}, "
             f"component_fields={self.component_fields})"
         )
->>>>>>> fe88745a
 
     @property
     def colname(self) -> str:
         return self.__name
 
-<<<<<<< HEAD
-    def validate(self, df_schema: StructType) -> None:
-        # validate that the composite field exists
-        assert self.colname in df_schema.fieldNames(),\
-            f"The TSIndex column {self.colname} does not exist in the given DataFrame"
-        schema_ts_col = df_schema[self.colname]
-        # it must have the right type
-        schema_ts_type = schema_ts_col.dataType
-        assert schema_ts_type == self.schema,\
-            f"The TSIndex column is of type {schema_ts_type}, "\
-            f"but the expected type is {self.schema}"
-
-    def renamed(self, new_name: str) -> "TSIndex":
-        self.__name = new_name
-        return self
-
-    def fieldPath(self, field: str) -> str:
-        """
-        :param field: The name of a field within the TSIndex column
-
-        :return: A dot-separated path to the given field within the TSIndex column
-        """
-        assert field in self.schema.fieldNames(),\
-            f"Field {field} does not exist in the TSIndex schema {self.schema}"
-        return f"{self.colname}.{field}"
-
-
-=======
     @property
     def dataType(self) -> DataType:
         return self.schema
@@ -745,110 +626,18 @@
         else:
             return comp_exprs[0]
 
->>>>>>> fe88745a
 #
 # Parsed TS Index types
 #
 
 
-class ParsedTSIndex(MultiPartTSIndex, ABC):
+class ParsedTSIndex(CompositeTSIndex, ABC):
     """
     Abstract base class for timeseries indices that are parsed from a string column.
     Retains the original string form as well as the parsed column.
     """
 
     def __init__(
-<<<<<<< HEAD
-        self, ts_struct: StructField, parsed_ts_col: str, src_str_col: str
-    ) -> None:
-        super().__init__(ts_struct)
-        # validate the source string column
-        src_str_field = self.schema[src_str_col]
-        if not isinstance(src_str_field.dataType, StringType):
-            raise TypeError(
-                f"Source string column must be of StringType, "
-                f"but given column {src_str_field.name} "
-                f"is of type {src_str_field.dataType}"
-            )
-        self._src_str_col = src_str_col
-        # validate the parsed column
-        assert parsed_ts_col in self.schema.fieldNames(),\
-            f"The parsed timestamp index field {parsed_ts_col} does not exist in the " \
-            f"MultiPart TSIndex schema {self.schema}"
-        self._parsed_ts_col = parsed_ts_col
-
-    @property
-    def src_str_col(self):
-        return self.fieldPath(self._src_str_col)
-
-    @property
-    def parsed_ts_col(self):
-        return self.fieldPath(self._parsed_ts_col)
-
-    @property
-    def ts_col(self) -> str:
-        return self.parsed_ts_col
-
-    @property
-    def _indexAttributes(self) -> dict[str, Any]:
-        attrs = super()._indexAttributes
-        attrs["parsed_ts_col"] = self.parsed_ts_col
-        attrs["src_str_col"] = self.src_str_col
-        return attrs
-
-    def orderByExpr(self, reverse: bool = False) -> Union[Column, List[Column]]:
-        expr = sfn.col(self.parsed_ts_col)
-        return self._reverseOrNot(expr, reverse)
-
-    @classmethod
-    def fromParsedTimestamp(cls,
-                            ts_struct: StructField,
-                            parsed_ts_col: str,
-                            src_str_col: str,
-                            double_ts_col: Optional[str] = None,
-                            num_precision_digits: int = 6) -> "ParsedTSIndex":
-        """
-        Create a ParsedTimestampIndex from a string column containing timestamps or dates
-
-        :param ts_struct: The StructField for the TSIndex column
-        :param parsed_ts_col: The name of the parsed timestamp column
-        :param src_str_col: The name of the source string column
-        :param double_ts_col: The name of the double-precision timestamp column
-        :param num_precision_digits: The number of digits that make up the precision of
-
-        :return: A ParsedTSIndex object
-        """
-
-        # if a double timestamp column is given
-        # then we are building a SubMicrosecondPrecisionTimestampIndex
-        if double_ts_col is not None:
-            return SubMicrosecondPrecisionTimestampIndex(ts_struct,
-                                                         double_ts_col,
-                                                         parsed_ts_col,
-                                                         src_str_col,
-                                                         num_precision_digits)
-        # otherwise, we base it on the standard timestamp type
-        # find the schema of the ts_struct column
-        ts_schema = ts_struct.dataType
-        if not isinstance(ts_schema, StructType):
-            raise TypeError(
-                f"A ParsedTSIndex must be of type StructType, but given "
-                f"ts_struct {ts_struct.name} has type {ts_struct.dataType}"
-            )
-        # get the type of the parsed timestamp column
-        parsed_ts_type = ts_schema[parsed_ts_col].dataType
-        if isinstance(parsed_ts_type, TimestampType):
-            return ParsedTimestampIndex(ts_struct, parsed_ts_col, src_str_col)
-        elif isinstance(parsed_ts_type, DateType):
-            return ParsedDateIndex(ts_struct, parsed_ts_col, src_str_col)
-        else:
-            raise TypeError(
-                f"ParsedTimestampIndex must be of TimestampType or DateType, "
-                f"but given ts_col {parsed_ts_col} "
-                f"has type {parsed_ts_type}"
-            )
-
-=======
         self, ts_struct: StructField, parsed_ts_field: str, src_str_field: str
     ) -> None:
         super().__init__(ts_struct, parsed_ts_field)
@@ -927,7 +716,6 @@
                 f"but given ts_col {parsed_ts_col} "
                 f"has type {parsed_ts_type}"
             )
->>>>>>> fe88745a
 
 
 class ParsedTimestampIndex(ParsedTSIndex):
@@ -935,25 +723,6 @@
     Timeseries index class for timestamps parsed from a string column
     """
 
-<<<<<<< HEAD
-    def __init__(
-        self, ts_struct: StructField, parsed_ts_col: str, src_str_col: str
-    ) -> None:
-        super().__init__(ts_struct, parsed_ts_col, src_str_col)
-        # validate the parsed column as a timestamp column
-        parsed_ts_field = self.schema[self._parsed_ts_col]
-        if not isinstance(parsed_ts_field.dataType, TimestampType):
-            raise TypeError(
-                f"ParsedTimestampIndex must be of TimestampType, "
-                f"but given ts_col {self.parsed_ts_col} "
-                f"has type {parsed_ts_field.dataType}"
-            )
-
-    def rangeExpr(self, reverse: bool = False) -> Column:
-        # cast timestamp to double (fractional seconds since epoch)
-        expr = sfn.col(self.parsed_ts_col).cast("double")
-        return self._reverseOrNot(expr, reverse)
-=======
     @property
     def unit(self) -> Optional[TimeUnit]:
         return StandardTimeUnits.SECONDS
@@ -962,73 +731,6 @@
         # cast timestamp to double (fractional seconds since epoch)
         expr = sfn.col(self.parsed_ts_field).cast("double")
         return _reverse_or_not(expr, reverse)
->>>>>>> fe88745a
-
-    @property
-    def unit(self) -> Optional[TimeUnit]:
-        return StandardTimeUnits.SECONDS
-
-
-class SubMicrosecondPrecisionTimestampIndex(ParsedTimestampIndex):
-    """
-    Timeseries index class for timestamps with sub-microsecond precision
-    parsed from a string column. Internally, the timestamps are stored as
-    doubles (fractional seconds since epoch), as well as the original string
-    and a micro-second precision (standard) timestamp field.
-    """
-
-    def __init__(self,
-                 ts_struct: StructField,
-                 double_ts_col: str,
-                 parsed_ts_col: str,
-                 src_str_col: str,
-                 num_precision_digits: int = 9) -> None:
-        """
-        :param ts_struct: The StructField for the TSIndex column
-        :param double_ts_col: The name of the double-precision timestamp column
-        :param parsed_ts_col: The name of the parsed timestamp column
-        :param src_str_col: The name of the source string column
-        :param num_precision_digits: The number of digits that make up the precision of
-        the timestamp. Ie. 9 for nanoseconds (default), 12 for picoseconds, etc.
-        You will receive a warning if this value is 6 or less, as this is the precision
-        of the standard timestamp type.
-        """
-        super().__init__(ts_struct, parsed_ts_col, src_str_col)
-        # set & validate the double timestamp column
-        self.double_ts_col = double_ts_col
-        # validate the double timestamp column
-        double_ts_field = self.schema[self.double_ts_col]
-        if not isinstance(double_ts_field.dataType, DoubleType):
-            raise TypeError(
-                f"The double_ts_col must be of DoubleType, "
-                f"but the given double_ts_col {self.double_ts_col} "
-                f"has type {double_ts_field.dataType}"
-            )
-        # validate the number of precision digits
-        if num_precision_digits <= 6:
-            warnings.warn(
-                f"SubMicrosecondPrecisionTimestampIndex has a num_precision_digits "
-                f"of {num_precision_digits} which is within the range of the "
-                f"standard timestamp precision of 6 digits (microseconds). "
-                f"Consider using a ParsedTimestampIndex instead."
-            )
-        self.__unit = TimeUnit(
-            f"custom_subsecond_unit (precision: {num_precision_digits})",
-            10 ** (-num_precision_digits),
-            num_precision_digits,
-        )
-
-    def orderByExpr(self, reverse: bool = False) -> Union[Column, List[Column]]:
-        expr = sfn.col(self.double_ts_col)
-        return self._reverseOrNot(expr, reverse)
-
-    def rangeExpr(self, reverse: bool = False) -> Column:
-        # just use the order by expression, since this is the same
-        return self.orderByExpr(reverse)
-
-    @property
-    def unit(self) -> Optional[TimeUnit]:
-        return self.__unit
 
 
 class ParsedDateIndex(ParsedTSIndex):
@@ -1058,18 +760,6 @@
     """
 
     def __init__(
-<<<<<<< HEAD
-        self, ts_struct: StructField, parsed_ts_col: str, src_str_col: str
-    ) -> None:
-        super().__init__(ts_struct, parsed_ts_col, src_str_col)
-        # validate the parsed column as a date column
-        parsed_ts_field = self.schema[self._parsed_ts_col]
-        if not isinstance(parsed_ts_field.dataType, DateType):
-            raise TypeError(
-                f"ParsedTimestampIndex must be of DateType, "
-                f"but given ts_col {self.parsed_ts_col} "
-                f"has type {parsed_ts_field.dataType}"
-=======
         self,
         ts_struct: StructField,
         double_ts_field: str,
@@ -1113,7 +803,6 @@
                 "parsed_ts_col field must be of TimestampType, "
                 f"but the given parsed_ts_col {secondary_parsed_ts_field} "
                 f"has type {parsed_ts_type}"
->>>>>>> fe88745a
             )
         self.secondary_parsed_ts_field = secondary_parsed_ts_field
 
@@ -1129,88 +818,9 @@
     def unit(self) -> Optional[TimeUnit]:
         return StandardTimeUnits.SECONDS
 
-    @property
-    def unit(self) -> Optional[TimeUnit]:
-        return StandardTimeUnits.DAYS
-
     def rangeExpr(self, reverse: bool = False) -> Column:
-<<<<<<< HEAD
-        # convert date to number of days since the epoch
-        expr = sfn.datediff(
-            sfn.col(self.parsed_ts_col), sfn.lit("1970-01-01").cast("date")
-        )
-        return self._reverseOrNot(expr, reverse)
-=======
         # just use the order by expression, since this is the same
         return _reverse_or_not(sfn.col(self.double_ts_field), reverse)
->>>>>>> fe88745a
-
-
-#
-# Complex (Multi-Field) TS Index Types
-#
-
-
-class CompositeTSIndex(MultiPartTSIndex, ABC):
-    """
-    Abstract base class for complex Timeseries Index classes
-    that involve two or more columns organized into a StructType column
-    """
-
-    def __init__(self, ts_struct: StructField, *ts_fields: str) -> None:
-        super().__init__(ts_struct)
-        # handle the timestamp fields
-        assert len(ts_fields) > 1,\
-            f"CompositeTSIndex must have at least two timestamp fields, " \
-            f"but only {len(ts_fields)} were given"
-        self.ts_components = \
-            [SimpleTSIndex.fromTSCol(self.schema[field]) for field in ts_fields]
-
-    @property
-    def _indexAttributes(self) -> dict[str, Any]:
-        attrs = super()._indexAttributes
-        attrs["ts_components"] = [str(c) for c in self.ts_components]
-        return attrs
-
-    def primary_ts_col(self) -> str:
-        return self.get_ts_component(0)
-
-    @property
-    def primary_ts_idx(self) -> TSIndex:
-        return self.ts_components[0]
-
-    @property
-    def unit(self) -> Optional[TimeUnit]:
-        return self.primary_ts_idx.unit
-
-    def validate(self, df_schema: StructType) -> None:
-        super().validate(df_schema)
-        # validate all the TS components
-        schema_ts_type = df_schema[self.colname].dataType
-        assert isinstance(schema_ts_type, StructType),\
-            f"CompositeTSIndex must be of StructType, " \
-            f"but given ts_col {self.colname} " \
-            f"has type {schema_ts_type}"
-        for comp in self.ts_components:
-            comp.validate(schema_ts_type)
-
-    def get_ts_component(self, component_index: int) -> str:
-        """
-        Returns the full path to a component field that is a functional part of the timeseries.
-
-        :param component_index: the index giving the ordering of the component field within the timeseries
-
-        :return: a column name that can be used to reference the component field in PySpark expressions
-        """
-        return self.fieldPath(self.ts_components[component_index].colname)
-
-    def orderByExpr(self, reverse: bool = False) -> Column:
-        # build an expression for each TS component, in order
-        exprs = [sfn.col(self.fieldPath(comp.colname)) for comp in self.ts_components]
-        return self._reverseOrNot(exprs, reverse)
-
-    def rangeExpr(self, reverse: bool = False) -> Column:
-        return self.primary_ts_idx.rangeExpr(reverse)
 
 
 #
@@ -1391,14 +1001,9 @@
         self.ts_idx.validate(df_schema)
         # check series IDs
         for sid in self.series_ids:
-<<<<<<< HEAD
-            assert sid in df_schema.fieldNames(), \
-                f"Series ID {sid} does not exist in the given DataFrame"
-=======
             assert (
                 sid in df_schema.fieldNames()
             ), f"Series ID {sid} does not exist in the given DataFrame"
->>>>>>> fe88745a
 
     def find_observational_columns(self, df_schema: StructType) -> list[str]:
         return list(set(df_schema.fieldNames()) - set(self.structural_columns))
