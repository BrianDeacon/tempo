--- conflicted
+++ resolved
@@ -2,10 +2,7 @@
 
 import logging
 import os
-<<<<<<< HEAD
-=======
 import warnings
->>>>>>> fe88745a
 from typing import Optional, Union, overload
 
 import pyspark.sql.functions as sfn
@@ -15,6 +12,7 @@
 from pandas.core.frame import DataFrame as pandasDataFrame
 from pyspark.sql.dataframe import DataFrame
 
+import tempo.resample as t_resample
 import tempo.tsdf as t_tsdf
 
 logger = logging.getLogger(__name__)
@@ -26,6 +24,102 @@
 This constant is to ensure the correct behaviour of the show and display methods are called based on the platform
 where the code is running from.
 """
+
+
+class ResampleWarning(Warning):
+    """
+    This class is a warning that is raised when the interpolate or resample with fill methods are called.
+    """
+
+    pass
+
+
+def calculate_time_horizon(
+    tsdf: t_tsdf.TSDF,
+    freq: str,
+    local_freq_dict: Optional[t_resample.FreqDict] = None,
+) -> None:
+    # Convert Frequency using resample dictionary
+    if local_freq_dict is None:
+        local_freq_dict = t_resample.freq_dict
+    parsed_freq = t_resample.checkAllowableFreq(freq)
+    period, unit = parsed_freq[0], parsed_freq[1]
+    if t_resample.is_valid_allowed_freq_keys(
+        unit,
+        t_resample.ALLOWED_FREQ_KEYS,
+    ):
+        freq = f"{period} {local_freq_dict[unit]}"  # type: ignore[literal-required]
+    else:
+        raise ValueError(f"Frequency {unit} not supported")
+
+    # Get max and min timestamp per partition
+    if tsdf.series_ids:
+        grouped_df = tsdf.df.groupBy(*tsdf.series_ids)
+    else:
+        grouped_df = tsdf.df.groupBy()
+    ts_range_per_series: DataFrame = grouped_df.agg(
+        sfn.max(tsdf.ts_col).alias("max_ts"),
+        sfn.min(tsdf.ts_col).alias("min_ts"),
+    )
+
+    # Generate upscale metrics
+    normalized_time_df: DataFrame = (
+        ts_range_per_series.withColumn("min_epoch_ms", sfn.expr("unix_millis(min_ts)"))
+        .withColumn("max_epoch_ms", sfn.expr("unix_millis(max_ts)"))
+        .withColumn(
+            "interval_ms",
+            sfn.expr(
+                f"unix_millis(cast('1970-01-01 00:00:00.000+0000' as TIMESTAMP) + INTERVAL {freq})"
+            ),
+        )
+        .withColumn(
+            "rounded_min_epoch",
+            sfn.expr("min_epoch_ms - (min_epoch_ms % interval_ms)"),
+        )
+        .withColumn(
+            "rounded_max_epoch",
+            sfn.expr("max_epoch_ms - (max_epoch_ms % interval_ms)"),
+        )
+        .withColumn("diff_ms", sfn.expr("rounded_max_epoch - rounded_min_epoch"))
+        .withColumn("num_values", sfn.expr("(diff_ms/interval_ms) +1"))
+    )
+
+    (
+        min_ts,
+        max_ts,
+        min_value_partition,
+        max_value_partition,
+        p25_value_partition,
+        p50_value_partition,
+        p75_value_partition,
+        total_values,
+    ) = normalized_time_df.select(
+        sfn.min("min_ts"),
+        sfn.max("max_ts"),
+        sfn.min("num_values"),
+        sfn.max("num_values"),
+        sfn.percentile_approx("num_values", 0.25),
+        sfn.percentile_approx("num_values", 0.5),
+        sfn.percentile_approx("num_values", 0.75),
+        sfn.sum("num_values"),
+    ).first()
+
+    warnings.simplefilter("always", ResampleWarning)
+    warnings.warn(
+        f"""
+            Resample Metrics Warning:
+                Earliest Timestamp: {min_ts}
+                Latest Timestamp: {max_ts}
+                No. of Unique Partitions: {normalized_time_df.count()}
+                Resampled Min No. Values in Single a Partition: {min_value_partition}
+                Resampled Max No. Values in Single a Partition: {max_value_partition}
+                Resampled P25 No. Values in Single a Partition: {p25_value_partition}
+                Resampled P50 No. Values in Single a Partition: {p50_value_partition}
+                Resampled P75 No. Values in Single a Partition: {p75_value_partition}
+                Resampled Total No. Values Across All Partitions: {total_values}
+        """,
+        ResampleWarning,
+    )
 
 
 def _is_capable_of_html_rendering() -> bool:
